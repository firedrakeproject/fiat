import re

from FIAT.macro import IsoSplit, AlfeldSplit, WorseyFarinSplit, PowellSabinSplit, PowellSabin12Split

# dicts mapping Lagrange variant names to recursivenodes family names
supported_cg_variants = {
    "spectral": "gll",
    "chebyshev": "lgc",
    "equispaced": "equispaced",
    "gll": "gll"}

supported_dg_variants = {
    "spectral": "gl",
    "chebyshev": "gc",
    "equispaced": "equispaced",
    "equispaced_interior": "equispaced_interior",
    "gll": "gll",
    "gl": "gl"}

supported_splits = {
    "iso": IsoSplit,
    "alfeld": AlfeldSplit,
    "worsey-farin": WorseyFarinSplit,
    "powell-sabin": PowellSabinSplit,
    "powell-sabin(12)": PowellSabin12Split,
}


def check_format_variant(variant, degree):
    splitting, variant = parse_lagrange_variant(variant, integral=True)

    if variant is None:
        variant = "integral"

    match = re.match(r"^(\w+)(?:\((\d+)\))?$", variant)
    if match:
        variant, extra_degree = match.groups()
        extra_degree = int(extra_degree) if extra_degree is not None else 0
        interpolant_degree = degree + extra_degree
        if interpolant_degree < degree:
            raise ValueError("Warning, quadrature degree should be at least %s" % degree)
    elif variant == "point":
        interpolant_degree = None
    else:
        raise ValueError('Choose either variant="point" or variant="integral"'
                         'or variant="integral(q)"')

    return splitting, variant, interpolant_degree


def parse_lagrange_variant(variant, discontinuous=False, integral=False):
    """Parses variant options for Lagrange elements.

    variant may be a single option or comma-separated pair
    indicating the dof type (integral, equispaced, spectral, etc)
    and the type of splitting to give a macro-element (Alfeld, Powell-Sabin, iso)
    """
    if variant is None:
        variant = "integral" if integral else "equispaced"
    options = variant.replace(" ", "").split(",")
    assert len(options) <= 2

    default = "integral" if integral else "spectral"
    if integral:
<<<<<<< HEAD
        supported_point_variants = {"integral": None, "fdm": "fdm", "demkowicz": "demkowicz", "demkowiczmass": "demkowiczmass"}
=======
        supported_point_variants = {"integral": None, "point": "point"}
>>>>>>> ee654fd5
    elif discontinuous:
        supported_point_variants = supported_dg_variants
    else:
        supported_point_variants = supported_cg_variants

    # defaults
    splitting = None
    splitting_args = tuple()
    point_variant = supported_point_variants[default]
    for pre_opt in options:
        opt = pre_opt.lower()
        if opt in supported_splits:
            splitting = supported_splits[opt]
        elif opt.startswith("iso"):
            match = re.match(r"^iso(?:\((\d+)\))?$", opt)
            k, = match.groups()
            call_split = IsoSplit
            splitting_args = (int(k),)
        elif opt.startswith("integral"):
            point_variant = opt
        elif opt in supported_point_variants:
            point_variant = supported_point_variants[opt]
        else:
            raise ValueError("Illegal variant option")

    if discontinuous and splitting is not None and point_variant in supported_cg_variants.values():
        raise ValueError("Illegal variant. DG macroelements with DOFs on subcell boundaries are not unisolvent.")
    if len(splitting_args) > 0:
        splitting = lambda T: call_split(T, *splitting_args, point_variant or "gll")
    return splitting, point_variant<|MERGE_RESOLUTION|>--- conflicted
+++ resolved
@@ -62,11 +62,7 @@
 
     default = "integral" if integral else "spectral"
     if integral:
-<<<<<<< HEAD
-        supported_point_variants = {"integral": None, "fdm": "fdm", "demkowicz": "demkowicz", "demkowiczmass": "demkowiczmass"}
-=======
-        supported_point_variants = {"integral": None, "point": "point"}
->>>>>>> ee654fd5
+        supported_point_variants = {"integral": None, "point": "point", "fdm": "fdm", "demkowicz": "demkowicz", "demkowiczmass": "demkowiczmass"}
     elif discontinuous:
         supported_point_variants = supported_dg_variants
     else:
