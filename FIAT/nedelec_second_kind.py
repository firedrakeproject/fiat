--- conflicted
+++ resolved
@@ -206,13 +206,4 @@
             variant, interpolant_deg = check_format_variant(variant, degree)
             dual = NedelecSecondKindDual(ref_el, degree, variant, interpolant_deg)
         formdegree = 1  # 1-form
-<<<<<<< HEAD
-        super(NedelecSecondKind, self).__init__(poly_set, dual, degree, formdegree, mapping="covariant piola")
-=======
-
-        # Set mapping
-        mapping = "covariant piola"
-
-        # Call init of super-class
-        super().__init__(Ps, Ls, degree, formdegree, mapping=mapping)
->>>>>>> d167922b
+        super().__init__(poly_set, dual, degree, formdegree, mapping="covariant piola")