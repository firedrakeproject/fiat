<<<<<<< HEAD
# Copyright (C) 2013 Andrew T. T. McRae, 2015-2016 Jan Blechta
=======
# Copyright (C) 2008 Robert C. Kirby (Texas Tech University)
# Copyright (C) 2013 Andrew T. T. McRae
# Modified by Thomas H. Gibson, 2016
>>>>>>> 74068e54
#
# This file is part of FIAT.
#
# FIAT is free software: you can redistribute it and/or modify
# it under the terms of the GNU Lesser General Public License as published by
# the Free Software Foundation, either version 3 of the License, or
# (at your option) any later version.
#
# FIAT is distributed in the hope that it will be useful,
# but WITHOUT ANY WARRANTY; without even the implied warranty of
# MERCHANTABILITY or FITNESS FOR A PARTICULAR PURPOSE. See the
# GNU Lesser General Public License for more details.
#
# You should have received a copy of the GNU Lesser General Public License
# along with FIAT. If not, see <http://www.gnu.org/licenses/>.

from __future__ import absolute_import, print_function, division

import numpy as np
from copy import copy

from FIAT.finite_element import FiniteElement
from FIAT.dual_set import DualSet

__all__ = ['EnrichedElement']


class EnrichedElement(FiniteElement):
    """Class implementing a finite element that combined the degrees of freedom
    of two existing finite elements.

    This is an implementation which does not care about orthogonality of
    primal and dual basis.
    """

    def __init__(self, *elements):
        assert len(elements) == 2, "EnrichedElement only implemented for two subelements"
        A, B = elements

        # Firstly, check it makes sense to enrich.  Elements must have:
        # - same reference element
        # - same mapping
        # - same value shape
        if not A.get_reference_element() == B.get_reference_element():
            raise ValueError("Elements must be defined on the same reference element")
        if not A.mapping()[0] == B.mapping()[0]:
            raise ValueError("Elements must have same mapping")
        if not A.value_shape() == B.value_shape():
            raise ValueError("Elements must have the same value shape")

        # Set up constituent elements
        self.A = A
        self.B = B

        # required degree (for quadrature) is definitely max
        self.polydegree = max(A.degree(), B.degree())
        # order is at least max, possibly more, though getting this
        # right isn't important AFAIK
        self.order = max(A.get_order(), B.get_order())
        # form degree is essentially max (not true for Hdiv/Hcurl,
        # but this will raise an error above anyway).
        # E.g. an H^1 function enriched with an L^2 is now just L^2.
        if A.get_formdegree() is None or B.get_formdegree() is None:
            self.formdegree = None
        else:
            self.formdegree = max(A.get_formdegree(), B.get_formdegree())

        # set up reference element and mapping, following checks above
        self.ref_el = A.get_reference_element()
        self._mapping = A.mapping()[0]

        # set up entity_ids - for each geometric entity, just concatenate
        # the entities of the constituent elements
        Adofs = A.entity_dofs()
        Bdofs = B.entity_dofs()
        offset = A.space_dimension()  # number of entities belonging to A
        entity_ids = {}

        for ent_dim in Adofs:
            entity_ids[ent_dim] = {}
            for ent_dim_index in Adofs[ent_dim]:
                entlist = copy(Adofs[ent_dim][ent_dim_index])
                entlist += [c + offset for c in Bdofs[ent_dim][ent_dim_index]]
                entity_ids[ent_dim][ent_dim_index] = entlist

        # set up dual basis - just concatenation
        nodes = A.dual_basis() + B.dual_basis()
        self.dual = DualSet(nodes, self.ref_el, entity_ids)

        # Store subelements
        self._elements = elements

    def elements(self):
        "Return reference to original subelements"
        return self._elements

    @staticmethod
    def is_nodal():
        """True if primal and dual bases are orthogonal. If false,
        dual basis is not implemented or is undefined.

        This implementation returns False!
        """
        return False

    def degree(self):
        """Return the degree of the (embedding) polynomial space."""
        return self.polydegree

    def get_nodal_basis(self):
        """Return the nodal basis, encoded as a PolynomialSet object,
        for the finite element."""
        raise NotImplementedError("get_nodal_basis not implemented")

    def get_coeffs(self):
        """Return the expansion coefficients for the basis of the
        finite element."""
        raise NotImplementedError("get_coeffs not implemented")

    def space_dimension(self):
        """Return the dimension of the finite element space."""
        # number of dofs just adds
        return self.A.space_dimension() + self.B.space_dimension()

    def tabulate(self, order, points, entity=None):
        """Return tabulated values of derivatives up to given order of
        basis functions at given points."""

        # Again, simply concatenate at the basis-function level
        # Number of array dimensions depends on whether the space
        # is scalar- or vector-valued, so treat these separately.

        Asd = self.A.space_dimension()
        Bsd = self.B.space_dimension()
        Atab = self.A.tabulate(order, points, entity)
        Btab = self.B.tabulate(order, points, entity)
        npoints = len(points)
        vs = self.A.value_shape()
        rank = len(vs)  # scalar: 0, vector: 1

        result = {}
        for index in Atab:
            if rank == 0:
                # scalar valued
                # Atab[index] and Btab[index] look like
                # array[basis_fn][point]
                # We build a new array, which will be the concatenation
                # of the two subarrays, in the first index.

                temp = np.zeros((Asd + Bsd, npoints),
                                dtype=Atab[index].dtype)
                temp[:Asd, :] = Atab[index][:, :]
                temp[Asd:, :] = Btab[index][:, :]

                result[index] = temp
            elif rank == 1:
                # vector valued
                # Atab[index] and Btab[index] look like
                # array[basis_fn][x/y/z][point]
                # We build a new array, which will be the concatenation
                # of the two subarrays, in the first index.

                temp = np.zeros((Asd + Bsd, vs[0], npoints),
                                dtype=Atab[index].dtype)
                temp[:Asd, :, :] = Atab[index][:, :, :]
                temp[Asd:, :, :] = Btab[index][:, :, :]

                result[index] = temp
            else:
                raise NotImplementedError("must be scalar- or vector-valued")
        return result

    def value_shape(self):
        """Return the value shape of the finite element functions."""
        return self.A.value_shape()

    def dmats(self):
        """Return dmats: expansion coefficients for basis function
        derivatives."""
        raise NotImplementedError("dmats not implemented")

    def get_num_members(self, arg):
        """Return number of members of the expansion set."""
        raise NotImplementedError("get_num_members not implemented")<|MERGE_RESOLUTION|>--- conflicted
+++ resolved
@@ -1,10 +1,4 @@
-<<<<<<< HEAD
-# Copyright (C) 2013 Andrew T. T. McRae, 2015-2016 Jan Blechta
-=======
-# Copyright (C) 2008 Robert C. Kirby (Texas Tech University)
-# Copyright (C) 2013 Andrew T. T. McRae
-# Modified by Thomas H. Gibson, 2016
->>>>>>> 74068e54
+# Copyright (C) 2013 Andrew T. T. McRae, 2015-2016 Jan Blechta, and others
 #
 # This file is part of FIAT.
 #
