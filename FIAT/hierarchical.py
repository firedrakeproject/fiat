--- conflicted
+++ resolved
@@ -19,15 +19,10 @@
 
 def make_dual_bubbles(ref_el, degree, codim=0, interpolant_deg=None):
     """Tabulate the L2-duals of the hierarchical C0 basis."""
-<<<<<<< HEAD
-    Q = create_quadrature(ref_el, 2 * degree)
-    B = make_bubbles(ref_el, degree, codim=codim, scale=1)
-=======
     if interpolant_deg is None:
         interpolant_deg = degree
     Q = create_quadrature(ref_el, degree + interpolant_deg)
     B = make_bubbles(ref_el, degree, codim=codim, scale="orthonormal")
->>>>>>> 8839f876
     P_at_qpts = B.expansion_set.tabulate(degree, Q.get_points())
     M = numpy.dot(numpy.multiply(P_at_qpts, Q.get_weights()), P_at_qpts.T)
     phis = numpy.linalg.solve(M, P_at_qpts)
