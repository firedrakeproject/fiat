# Copyright (C) 2015 Imperial College London and others.
#
# This file is part of FIAT (https://www.fenicsproject.org)
#
# SPDX-License-Identifier:    LGPL-3.0-or-later
#
# Written by Pablo D. Brubeck (brubeck@protonmail.com), 2022

import numpy
import scipy

<<<<<<< HEAD
from FIAT import finite_element, dual_set, functional, demkowicz
from FIAT.reference_element import (POINT, LINE, TRIANGLE, TETRAHEDRON,
                                    symmetric_simplex)
=======
from FIAT import finite_element, dual_set, functional, P0
from FIAT.reference_element import symmetric_simplex
>>>>>>> 16e69e95
from FIAT.orientation_utils import make_entity_permutations_simplex
from FIAT.quadrature import FacetQuadratureRule
from FIAT.quadrature_schemes import create_quadrature
from FIAT.polynomial_set import ONPolynomialSet, make_bubbles
from FIAT.check_format_variant import parse_lagrange_variant


class LegendreDual(dual_set.DualSet):
    """The dual basis for Legendre elements."""
    def __init__(self, ref_el, degree, codim=0):
        nodes = []
        entity_ids = {}
        entity_permutations = {}

        sd = ref_el.get_spatial_dimension()
        top = ref_el.get_topology()
        for dim in sorted(top):
            npoints = degree + 1 if dim == sd - codim else 0
            perms = make_entity_permutations_simplex(dim, npoints)
            entity_permutations[dim] = {}
            entity_ids[dim] = {}
            if npoints == 0:
                for entity in sorted(top[dim]):
                    entity_ids[dim][entity] = []
                    entity_permutations[dim][entity] = perms
                continue

            ref_facet = ref_el.construct_subelement(dim)
            poly_set = ONPolynomialSet(ref_facet, degree)
            Q_ref = create_quadrature(ref_facet, 2 * degree)
            phis = poly_set.tabulate(Q_ref.get_points())[(0,) * dim]
            for entity in sorted(top[dim]):
                cur = len(nodes)
                Q_facet = FacetQuadratureRule(ref_el, dim, entity, Q_ref)
                nodes.extend(functional.IntegralMoment(ref_el, Q_facet, phi) for phi in phis)
                entity_ids[dim][entity] = list(range(cur, len(nodes)))
                entity_permutations[dim][entity] = perms

        super(LegendreDual, self).__init__(nodes, ref_el, entity_ids, entity_permutations)


class Legendre(finite_element.CiarletElement):
    """Simplicial discontinuous element with Legendre polynomials."""
    def __new__(cls, ref_el, degree, variant=None):
        if degree == 0:
            splitting, _ = parse_lagrange_variant(variant, integral=True)
            if splitting is None:
                # FIXME P0 on the split requires implementing SplitSimplicialComplex.symmetry_group_size()
                return P0.P0(ref_el)
        return super(Legendre, cls).__new__(cls)

    def __init__(self, ref_el, degree, variant=None):
        splitting, _ = parse_lagrange_variant(variant, integral=True)
        if splitting is not None:
            ref_el = splitting(ref_el)
        poly_set = ONPolynomialSet(ref_el, degree)
        dual = LegendreDual(ref_el, degree)
        formdegree = ref_el.get_spatial_dimension()  # n-form
        super(Legendre, self).__init__(poly_set, dual, degree, formdegree)


class IntegratedLegendreDual(dual_set.DualSet):
    """The dual basis for integrated Legendre elements."""
    def __init__(self, ref_el, degree):
        nodes = []
        entity_ids = {}
        entity_permutations = {}

        top = ref_el.get_topology()
        for dim in sorted(top):
            perms = make_entity_permutations_simplex(dim, degree - dim)
            entity_ids[dim] = {}
            entity_permutations[dim] = {}
            if dim == 0 or degree <= dim:
                for entity in sorted(top[dim]):
                    cur = len(nodes)
                    pts = ref_el.make_points(dim, entity, degree)
                    nodes.extend(functional.PointEvaluation(ref_el, pt) for pt in pts)
                    entity_ids[dim][entity] = list(range(cur, len(nodes)))
                    entity_permutations[dim][entity] = perms
                continue

            ref_facet = symmetric_simplex(dim)
            Q_ref, phis = self.make_reference_duals(ref_facet, degree)
            for entity in sorted(top[dim]):
                cur = len(nodes)
                Q_facet = FacetQuadratureRule(ref_el, dim, entity, Q_ref)

                # phis must transform like a d-form to undo the measure transformation
                scale = 1 / Q_facet.jacobian_determinant()
                Jphis = scale * phis

                nodes.extend(functional.IntegralMoment(ref_el, Q_facet, phi) for phi in Jphis)
                entity_ids[dim][entity] = list(range(cur, len(nodes)))
                entity_permutations[dim][entity] = perms

        super(IntegratedLegendreDual, self).__init__(nodes, ref_el, entity_ids, entity_permutations)

    def make_reference_duals(self, ref_el, degree):
        Q = create_quadrature(ref_el, 2 * degree)
        qpts, qwts = Q.get_points(), Q.get_weights()
        inner = lambda v, u: numpy.dot(numpy.multiply(v, qwts), u.T)
        dim = ref_el.get_spatial_dimension()

        B = make_bubbles(ref_el, degree)
        B_table = B.expansion_set.tabulate(degree, qpts)

        P = ONPolynomialSet(ref_el, degree)
        P_table = P.tabulate(qpts, 0)[(0,) * dim]

        # TODO sparse LU
        V = inner(P_table, B_table)
        PLU = scipy.linalg.lu_factor(V)
        phis = scipy.linalg.lu_solve(PLU, P_table)
        phis = numpy.dot(B.get_coeffs(), phis)
        return Q, phis


class IntegratedLegendre(finite_element.CiarletElement):
    """Simplicial continuous element with integrated Legendre polynomials."""
    def __init__(self, ref_el, degree, variant=None):
        splitting, _ = parse_lagrange_variant(variant, integral=True)
        if splitting is not None:
            ref_el = splitting(ref_el)
        if degree < 1:
            raise ValueError(f"{type(self).__name__} elements only valid for k >= 1")
<<<<<<< HEAD

        poly_set = ONPolynomialSet(ref_el, degree, variant="integral")
        if variant == "demkowicz":
            dual = demkowicz.DemkowiczDual(ref_el, degree, "H1")
        elif variant == "fdm":
            dual = demkowicz.FDMDual(ref_el, degree, "H1", type(self))
        else:
            dual = IntegratedLegendreDual(ref_el, degree)
=======
        poly_set = ONPolynomialSet(ref_el, degree, variant="bubble")
        dual = IntegratedLegendreDual(ref_el, degree)
>>>>>>> 16e69e95
        formdegree = 0  # 0-form
        super(IntegratedLegendre, self).__init__(poly_set, dual, degree, formdegree)<|MERGE_RESOLUTION|>--- conflicted
+++ resolved
@@ -9,14 +9,8 @@
 import numpy
 import scipy
 
-<<<<<<< HEAD
-from FIAT import finite_element, dual_set, functional, demkowicz
-from FIAT.reference_element import (POINT, LINE, TRIANGLE, TETRAHEDRON,
-                                    symmetric_simplex)
-=======
-from FIAT import finite_element, dual_set, functional, P0
+from FIAT import finite_element, dual_set, functional, P0, demkowicz
 from FIAT.reference_element import symmetric_simplex
->>>>>>> 16e69e95
 from FIAT.orientation_utils import make_entity_permutations_simplex
 from FIAT.quadrature import FacetQuadratureRule
 from FIAT.quadrature_schemes import create_quadrature
@@ -63,7 +57,7 @@
     def __new__(cls, ref_el, degree, variant=None):
         if degree == 0:
             splitting, _ = parse_lagrange_variant(variant, integral=True)
-            if splitting is None:
+            if splitting is None and not ref_el.is_macrocell():
                 # FIXME P0 on the split requires implementing SplitSimplicialComplex.symmetry_group_size()
                 return P0.P0(ref_el)
         return super(Legendre, cls).__new__(cls)
@@ -143,18 +137,12 @@
             ref_el = splitting(ref_el)
         if degree < 1:
             raise ValueError(f"{type(self).__name__} elements only valid for k >= 1")
-<<<<<<< HEAD
-
-        poly_set = ONPolynomialSet(ref_el, degree, variant="integral")
+        poly_set = ONPolynomialSet(ref_el, degree, variant="bubble")
         if variant == "demkowicz":
             dual = demkowicz.DemkowiczDual(ref_el, degree, "H1")
         elif variant == "fdm":
             dual = demkowicz.FDMDual(ref_el, degree, "H1", type(self))
         else:
             dual = IntegratedLegendreDual(ref_el, degree)
-=======
-        poly_set = ONPolynomialSet(ref_el, degree, variant="bubble")
-        dual = IntegratedLegendreDual(ref_el, degree)
->>>>>>> 16e69e95
         formdegree = 0  # 0-form
         super(IntegratedLegendre, self).__init__(poly_set, dual, degree, formdegree)