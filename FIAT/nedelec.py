# Copyright (C) 2008 Robert C. Kirby (Texas Tech University)
# Modified by Andrew T. T. McRae (Imperial College London)
#
# This file is part of FIAT (https://www.fenicsproject.org)
#
# SPDX-License-Identifier:    LGPL-3.0-or-later

from FIAT import (polynomial_set, expansions, quadrature, dual_set,
                  finite_element, functional)
from itertools import chain
import numpy
from FIAT.check_format_variant import check_format_variant

def NedelecSpace2D(ref_el, k):
    """Constructs a basis for the 2d H(curl) space of the first kind
    which is (P_k)^2 + P_k rot( x )"""
    sd = ref_el.get_spatial_dimension()
    if sd != 2:
        raise Exception("NedelecSpace2D requires 2d reference element")

    vec_Pkp1 = polynomial_set.ONPolynomialSet(ref_el, k + 1, (sd,))

    dimPkp1 = expansions.polynomial_dimension(ref_el, k + 1)
    dimPk = expansions.polynomial_dimension(ref_el, k)
    dimPkm1 = expansions.polynomial_dimension(ref_el, k - 1)

    vec_Pk_indices = list(chain(*(range(i * dimPkp1, i * dimPkp1 + dimPk)
                                  for i in range(sd))))
    vec_Pk_from_Pkp1 = vec_Pkp1.take(vec_Pk_indices)

    Pkp1 = polynomial_set.ONPolynomialSet(ref_el, k + 1)
    PkH = Pkp1.take(list(range(dimPkm1, dimPk)))

    Q = quadrature.make_quadrature(ref_el, 2 * k + 2)

    Qpts = numpy.array(Q.get_points())
    Qwts = numpy.array(Q.get_weights())

    zero_index = tuple([0 for i in range(sd)])

    PkH_at_Qpts = PkH.tabulate(Qpts)[zero_index]
    Pkp1_at_Qpts = Pkp1.tabulate(Qpts)[zero_index]

    PkH_crossx_coeffs = numpy.zeros((PkH.get_num_members(),
                                     sd,
                                     Pkp1.get_num_members()), "d")

    def rot_x_foo(a):
        if a == 0:
            return 1, 1.0
        elif a == 1:
            return 0, -1.0

    for i in range(PkH.get_num_members()):
        for j in range(sd):
            (ind, sign) = rot_x_foo(j)
            for k in range(Pkp1.get_num_members()):
                PkH_crossx_coeffs[i, j, k] = sign * sum(Qwts * PkH_at_Qpts[i, :] * Qpts[:, ind] * Pkp1_at_Qpts[k, :])
#                for l in range( len( Qpts ) ):
#                    PkH_crossx_coeffs[i,j,k] += Qwts[ l ] \
#                                                * PkH_at_Qpts[i,l] \
#                                                * Qpts[l][ind] \
#                                                * Pkp1_at_Qpts[k,l] \
#                                                * sign

    PkHcrossx = polynomial_set.PolynomialSet(ref_el,
                                             k + 1,
                                             k + 1,
                                             vec_Pkp1.get_expansion_set(),
                                             PkH_crossx_coeffs,
                                             vec_Pkp1.get_dmats())

    return polynomial_set.polynomial_set_union_normalized(vec_Pk_from_Pkp1,
                                                          PkHcrossx)


def NedelecSpace3D(ref_el, k):
    """Constructs a nodal basis for the 3d first-kind Nedelec space"""
    sd = ref_el.get_spatial_dimension()
    if sd != 3:
        raise Exception("NedelecSpace3D requires 3d reference element")

    vec_Pkp1 = polynomial_set.ONPolynomialSet(ref_el, k + 1, (sd,))

    dimPkp1 = expansions.polynomial_dimension(ref_el, k + 1)
    dimPk = expansions.polynomial_dimension(ref_el, k)
    if k > 0:
        dimPkm1 = expansions.polynomial_dimension(ref_el, k - 1)
    else:
        dimPkm1 = 0

    vec_Pk_indices = list(chain(*(range(i * dimPkp1, i * dimPkp1 + dimPk)
                                  for i in range(sd))))
    vec_Pk = vec_Pkp1.take(vec_Pk_indices)

    vec_Pke_indices = list(chain(*(range(i * dimPkp1 + dimPkm1, i * dimPkp1 + dimPk)
                                   for i in range(sd))))

    vec_Pke = vec_Pkp1.take(vec_Pke_indices)

    Pkp1 = polynomial_set.ONPolynomialSet(ref_el, k + 1)

    Q = quadrature.make_quadrature(ref_el, 2 * (k + 1))

    Qpts = numpy.array(Q.get_points())
    Qwts = numpy.array(Q.get_weights())

    zero_index = tuple([0 for i in range(sd)])

    PkCrossXcoeffs = numpy.zeros((vec_Pke.get_num_members(),
                                  sd,
                                  Pkp1.get_num_members()), "d")

    Pke_qpts = vec_Pke.tabulate(Qpts)[zero_index]
    Pkp1_at_Qpts = Pkp1.tabulate(Qpts)[zero_index]

    for i in range(vec_Pke.get_num_members()):
        for j in range(sd):  # vector components
            qwts_cur_bf_val = (
                Qpts[:, (j + 2) % 3] * Pke_qpts[i, (j + 1) % 3, :] -
                Qpts[:, (j + 1) % 3] * Pke_qpts[i, (j + 2) % 3, :]) * Qwts
            PkCrossXcoeffs[i, j, :] = numpy.dot(Pkp1_at_Qpts, qwts_cur_bf_val)
#            for k in range( Pkp1.get_num_members() ):
#                 PkCrossXcoeffs[i,j,k] = sum( Qwts * cur_bf_val * Pkp1_at_Qpts[k,:] )
#                for l in range( len( Qpts ) ):
#                    cur_bf_val = Qpts[l][(j+2)%3] \
#                                 * Pke_qpts[i,(j+1)%3,l] \
#                                 - Qpts[l][(j+1)%3] \
#                                 * Pke_qpts[i,(j+2)%3,l]
#                    PkCrossXcoeffs[i,j,k] += Qwts[l] \
#                                             * cur_bf_val \
#                                             * Pkp1_at_Qpts[k,l]

    PkCrossX = polynomial_set.PolynomialSet(ref_el,
                                            k + 1,
                                            k + 1,
                                            vec_Pkp1.get_expansion_set(),
                                            PkCrossXcoeffs,
                                            vec_Pkp1.get_dmats())
    return polynomial_set.polynomial_set_union_normalized(vec_Pk, PkCrossX)


class NedelecDual2D(dual_set.DualSet):
    """Dual basis for first-kind Nedelec in 2D."""

    def __init__(self, ref_el, degree, variant, quad_deg):
        sd = ref_el.get_spatial_dimension()
        if sd != 2:
            raise Exception("Nedelec2D only works on triangles")

        nodes = []

        t = ref_el.get_topology()

        if variant == "integral":
            # edge nodes are \int_F v\cdot t p ds where p \in P_{q-1}(edge)
            # degree is q - 1
            edge = ref_el.get_facet_element()
            Q = quadrature.make_quadrature(edge, quad_deg)
            Pq = polynomial_set.ONPolynomialSet(edge, degree)
            Pq_at_qpts = Pq.tabulate(Q.get_points())[tuple([0]*(sd - 1))]
            for e in range(len(t[sd - 1])):
                for i in range(Pq_at_qpts.shape[0]):
                    phi = Pq_at_qpts[i, :]
                    nodes.append(functional.IntegralMomentOfEdgeTangentEvaluation(ref_el, Q, phi, e))

            # internal nodes. These are \int_T v \cdot p dx where p \in P_{q-2}^2
            if degree > 0:
                Q = quadrature.make_quadrature(ref_el, quad_deg)
                qpts = Q.get_points()
                Pkm1 = polynomial_set.ONPolynomialSet(ref_el, degree - 1)
                zero_index = tuple([0 for i in range(sd)])
                Pkm1_at_qpts = Pkm1.tabulate(qpts)[zero_index]

                for d in range(sd):
                    for i in range(Pkm1_at_qpts.shape[0]):
                        phi_cur = Pkm1_at_qpts[i, :]
                        l_cur = functional.IntegralMoment(ref_el, Q, phi_cur, (d,), (sd,))
                        nodes.append(l_cur)

        elif variant == "point":
            num_edges = len(t[1])

            # edge tangents
            for i in range(num_edges):
                pts_cur = ref_el.make_points(1, i, degree + 2)
                for j in range(len(pts_cur)):
                    pt_cur = pts_cur[j]
                    f = functional.PointEdgeTangentEvaluation(ref_el, i, pt_cur)
                    nodes.append(f)

            # internal moments
            if degree > 0:
                Q = quadrature.make_quadrature(ref_el, 2 * (degree + 1))
                qpts = Q.get_points()
                Pkm1 = polynomial_set.ONPolynomialSet(ref_el, degree - 1)
                zero_index = tuple([0 for i in range(sd)])
                Pkm1_at_qpts = Pkm1.tabulate(qpts)[zero_index]

                for d in range(sd):
                    for i in range(Pkm1_at_qpts.shape[0]):
                        phi_cur = Pkm1_at_qpts[i, :]
                        l_cur = functional.IntegralMoment(ref_el, Q, phi_cur, (d,))
                        nodes.append(l_cur)

        entity_ids = {}

        # set to empty
        for i in range(sd + 1):
            entity_ids[i] = {}
            for j in range(len(t[i])):
                entity_ids[i][j] = []

        cur = 0

        # edges
        num_edge_pts = len(ref_el.make_points(1, 0, degree + 2))

        for i in range(len(t[1])):
            entity_ids[1][i] = list(range(cur, cur + num_edge_pts))
            cur += num_edge_pts

        # moments against P_{degree-1} internally, if degree > 0
        if degree > 0:
            num_internal_dof = sd * Pkm1_at_qpts.shape[0]
            entity_ids[2][0] = list(range(cur, cur + num_internal_dof))

        super(NedelecDual2D, self).__init__(nodes, ref_el, entity_ids)


class NedelecDual3D(dual_set.DualSet):
    """Dual basis for first-kind Nedelec in 3D."""

    def __init__(self, ref_el, degree, variant, quad_deg):
        sd = ref_el.get_spatial_dimension()
        if sd != 3:
            raise Exception("NedelecDual3D only works on tetrahedra")

        nodes = []

        t = ref_el.get_topology()

        if variant == "integral":
<<<<<<< HEAD
            #edge nodes are \int_F v\cdot t p ds where p \in P_{q-1}(edge)
            #degree is q - 1
=======
            # edge nodes are \int_F v\cdot t p ds where p \in P_{q-1}(edge)
            # degree is q - 1
>>>>>>> 5278b428
            edge = ref_el.get_facet_element().get_facet_element()
            Q = quadrature.make_quadrature(edge, quad_deg)
            Pq = polynomial_set.ONPolynomialSet(edge, degree)
            Pq_at_qpts = Pq.tabulate(Q.get_points())[tuple([0]*(1))]
            for e in range(len(t[1])):
                for i in range(Pq_at_qpts.shape[0]):
                    phi = Pq_at_qpts[i, :]
                    nodes.append(functional.IntegralMomentOfEdgeTangentEvaluation(ref_el, Q, phi, e))

            # face nodes are \int_F v\cdot p dA where p \in P_{q-2}(f)^3 with p \cdot n = 0 (cmp. Monk)
            # these are equivalent to dofs from Fenics book defined by
            # \int_F v\times n \cdot p ds where p \in P_{q-2}(f)^2
            if degree > 0:
                facet = ref_el.get_facet_element()
                Q = quadrature.make_quadrature(facet, quad_deg)
                Pq = polynomial_set.ONPolynomialSet(facet, degree-1, (sd,))
                Pq_at_qpts = Pq.tabulate(Q.get_points())[tuple([0]*(2))]

                for f in range(len(t[2])):
<<<<<<< HEAD
                    n = ref_el.compute_scaled_normal(f)
                    #R is used to map [1,0,0] to tangent1 and [0,1,0] to tangent2
                    R = ref_el.compute_face_tangents(f)

                    #Skip last functionals because we only want p with p \cdot n = 0
=======
                    # R is used to map [1,0,0] to tangent1 and [0,1,0] to tangent2
                    R = ref_el.compute_face_tangents(f)

                    # Skip last functionals because we only want p with p \cdot n = 0
>>>>>>> 5278b428
                    for i in range(int(Pq_at_qpts.shape[0]/3)*2):
                        phi = Pq_at_qpts[i, ...]
                        phi = numpy.matmul(phi[:-1, ...].T, R)
                        nodes.append(functional.MonkIntegralMoment(ref_el, Q, phi, f))

<<<<<<< HEAD
            #internal nodes. These are \int_T v \cdot p dx where p \in P_{q-3}^3(T)
=======
            # internal nodes. These are \int_T v \cdot p dx where p \in P_{q-3}^3(T)
>>>>>>> 5278b428
            if degree > 1:
                Q = quadrature.make_quadrature(ref_el, quad_deg)
                qpts = Q.get_points()
                Pkm2 = polynomial_set.ONPolynomialSet(ref_el, degree - 2)
                zero_index = tuple([0 for i in range(sd)])
                Pkm2_at_qpts = Pkm2.tabulate(qpts)[zero_index]

                for d in range(sd):
                    for i in range(Pkm2_at_qpts.shape[0]):
                        phi_cur = Pkm2_at_qpts[i, :]
                        l_cur = functional.IntegralMoment(ref_el, Q, phi_cur, (d,), (sd,))
                        nodes.append(l_cur)

        elif variant == "point":
            num_edges = len(t[1])

            for i in range(num_edges):
                # points to specify P_k on each edge
                pts_cur = ref_el.make_points(1, i, degree + 2)
                for j in range(len(pts_cur)):
                    pt_cur = pts_cur[j]
                    f = functional.PointEdgeTangentEvaluation(ref_el, i, pt_cur)
                    nodes.append(f)

            if degree > 0:  # face tangents
                num_faces = len(t[2])
                for i in range(num_faces):  # loop over faces
                    pts_cur = ref_el.make_points(2, i, degree + 2)
                    for j in range(len(pts_cur)):  # loop over points
                        pt_cur = pts_cur[j]
                        for k in range(2):  # loop over tangents
                            f = functional.PointFaceTangentEvaluation(ref_el, i, k, pt_cur)
                            nodes.append(f)

            if degree > 1:  # internal moments
                Q = quadrature.make_quadrature(ref_el, 2 * (degree + 1))
                qpts = Q.get_points()
                Pkm2 = polynomial_set.ONPolynomialSet(ref_el, degree - 2)
                zero_index = tuple([0 for i in range(sd)])
                Pkm2_at_qpts = Pkm2.tabulate(qpts)[zero_index]

                for d in range(sd):
                    for i in range(Pkm2_at_qpts.shape[0]):
                        phi_cur = Pkm2_at_qpts[i, :]
                        f = functional.IntegralMoment(ref_el, Q, phi_cur, (d,))
                        nodes.append(f)

        entity_ids = {}
        # set to empty
        for i in range(sd + 1):
            entity_ids[i] = {}
            for j in range(len(t[i])):
                entity_ids[i][j] = []

        cur = 0

        # edge dof
        num_pts_per_edge = len(ref_el.make_points(1, 0, degree + 2))
        for i in range(len(t[1])):
            entity_ids[1][i] = list(range(cur, cur + num_pts_per_edge))
            cur += num_pts_per_edge

        # face dof
        if degree > 0:
            num_pts_per_face = len(ref_el.make_points(2, 0, degree + 2))
            for i in range(len(t[2])):
                entity_ids[2][i] = list(range(cur, cur + 2 * num_pts_per_face))
                cur += 2 * num_pts_per_face

        if degree > 1:
            num_internal_dof = Pkm2_at_qpts.shape[0] * sd
            entity_ids[3][0] = list(range(cur, cur + num_internal_dof))

        super(NedelecDual3D, self).__init__(nodes, ref_el, entity_ids)


class Nedelec(finite_element.CiarletElement):
<<<<<<< HEAD
    """
    Nedelec finite element
    variant can be chosen from ["point", "integral", "integral(quadrature_degree)"]
    "point" -> dofs are evaluated by point evaluation. Note that this variant has suboptimal
    convergence order in the H(curl)-norm
    "integral" -> dofs are evaluated by quadrature rule. The quadrature degree is high enough
    to ensure that the interpolant of a curl-free function is still curl-free
    "integral(quadrature_degree)" -> dofs are evaluated by quadrature rule of degree quadrature_degree
    """
=======
    """Nedelec finite element"""
>>>>>>> 5278b428

    def __init__(self, ref_el, q, variant=None):

        degree = q - 1

<<<<<<< HEAD
        (variant, quad_deg) = check_format_variant(variant, degree, "Nedelec")
=======
        if variant is None:
            variant = "point"
            print('Warning: Variant of Nedelec element will change from point evaluation to integral evaluation.'
                  'You should project into variant="integral"')

        if not (variant == "point" or "integral" in variant):
            raise ValueError('Choose either variant="point" or variant="integral"'
                             'or variant="integral(Quadrature degree)"')

        if variant == "integral":
            quad_deg = 5 * (degree + 1)
            variant = "integral"
        elif "integral" in variant:
            try:
                quad_deg = int(''.join(filter(str.isdigit, variant)))
            except ValueError:
                raise ValueError("Wrong format for variant")
            if quad_deg < degree + 1:
                raise ValueError("Warning, quadrature degree should be at least %s" % (degree + 1))
            variant = "integral"
        elif variant == "point":
            quad_deg = None
>>>>>>> 5278b428

        if ref_el.get_spatial_dimension() == 3:
            poly_set = NedelecSpace3D(ref_el, degree)
            dual = NedelecDual3D(ref_el, degree, variant, quad_deg)
        elif ref_el.get_spatial_dimension() == 2:
            poly_set = NedelecSpace2D(ref_el, degree)
            dual = NedelecDual2D(ref_el, degree, variant, quad_deg)
        else:
            raise Exception("Not implemented")
        formdegree = 1  # 1-form
        super(Nedelec, self).__init__(poly_set, dual, degree, formdegree,
                                      mapping="covariant piola")<|MERGE_RESOLUTION|>--- conflicted
+++ resolved
@@ -241,13 +241,8 @@
         t = ref_el.get_topology()
 
         if variant == "integral":
-<<<<<<< HEAD
-            #edge nodes are \int_F v\cdot t p ds where p \in P_{q-1}(edge)
-            #degree is q - 1
-=======
             # edge nodes are \int_F v\cdot t p ds where p \in P_{q-1}(edge)
             # degree is q - 1
->>>>>>> 5278b428
             edge = ref_el.get_facet_element().get_facet_element()
             Q = quadrature.make_quadrature(edge, quad_deg)
             Pq = polynomial_set.ONPolynomialSet(edge, degree)
@@ -267,28 +262,16 @@
                 Pq_at_qpts = Pq.tabulate(Q.get_points())[tuple([0]*(2))]
 
                 for f in range(len(t[2])):
-<<<<<<< HEAD
-                    n = ref_el.compute_scaled_normal(f)
-                    #R is used to map [1,0,0] to tangent1 and [0,1,0] to tangent2
-                    R = ref_el.compute_face_tangents(f)
-
-                    #Skip last functionals because we only want p with p \cdot n = 0
-=======
                     # R is used to map [1,0,0] to tangent1 and [0,1,0] to tangent2
                     R = ref_el.compute_face_tangents(f)
 
                     # Skip last functionals because we only want p with p \cdot n = 0
->>>>>>> 5278b428
                     for i in range(int(Pq_at_qpts.shape[0]/3)*2):
                         phi = Pq_at_qpts[i, ...]
                         phi = numpy.matmul(phi[:-1, ...].T, R)
                         nodes.append(functional.MonkIntegralMoment(ref_el, Q, phi, f))
 
-<<<<<<< HEAD
-            #internal nodes. These are \int_T v \cdot p dx where p \in P_{q-3}^3(T)
-=======
             # internal nodes. These are \int_T v \cdot p dx where p \in P_{q-3}^3(T)
->>>>>>> 5278b428
             if degree > 1:
                 Q = quadrature.make_quadrature(ref_el, quad_deg)
                 qpts = Q.get_points()
@@ -366,7 +349,6 @@
 
 
 class Nedelec(finite_element.CiarletElement):
-<<<<<<< HEAD
     """
     Nedelec finite element
     variant can be chosen from ["point", "integral", "integral(quadrature_degree)"]
@@ -376,40 +358,12 @@
     to ensure that the interpolant of a curl-free function is still curl-free
     "integral(quadrature_degree)" -> dofs are evaluated by quadrature rule of degree quadrature_degree
     """
-=======
-    """Nedelec finite element"""
->>>>>>> 5278b428
 
     def __init__(self, ref_el, q, variant=None):
 
         degree = q - 1
 
-<<<<<<< HEAD
         (variant, quad_deg) = check_format_variant(variant, degree, "Nedelec")
-=======
-        if variant is None:
-            variant = "point"
-            print('Warning: Variant of Nedelec element will change from point evaluation to integral evaluation.'
-                  'You should project into variant="integral"')
-
-        if not (variant == "point" or "integral" in variant):
-            raise ValueError('Choose either variant="point" or variant="integral"'
-                             'or variant="integral(Quadrature degree)"')
-
-        if variant == "integral":
-            quad_deg = 5 * (degree + 1)
-            variant = "integral"
-        elif "integral" in variant:
-            try:
-                quad_deg = int(''.join(filter(str.isdigit, variant)))
-            except ValueError:
-                raise ValueError("Wrong format for variant")
-            if quad_deg < degree + 1:
-                raise ValueError("Warning, quadrature degree should be at least %s" % (degree + 1))
-            variant = "integral"
-        elif variant == "point":
-            quad_deg = None
->>>>>>> 5278b428
 
         if ref_el.get_spatial_dimension() == 3:
             poly_set = NedelecSpace3D(ref_el, degree)
