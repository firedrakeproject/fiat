--- conflicted
+++ resolved
@@ -6,11 +6,7 @@
 # SPDX-License-Identifier:    LGPL-3.0-or-later
 
 from FIAT import (expansions, polynomial_set, dual_set,
-<<<<<<< HEAD
-                  finite_element, functional, demkowicz)
-=======
-                  finite_element, functional, macro)
->>>>>>> ee654fd5
+                  finite_element, functional, macro, demkowicz)
 import numpy
 from itertools import chain
 from FIAT.check_format_variant import check_format_variant
@@ -148,28 +144,21 @@
     """
 
     def __init__(self, ref_el, degree, variant=None):
-<<<<<<< HEAD
+        splitting, variant, interpolant_deg = check_format_variant(variant, degree)
+        if splitting is not None:
+            ref_el = splitting(ref_el)
 
         if variant and variant.startswith("demkowicz"):
             dual = demkowicz.DemkowiczDual(ref_el, degree, "HDiv", kind=1, variant=variant)
         elif variant == "fdm":
             dual = demkowicz.FDMDual(ref_el, degree, "HDiv", type(self))
         else:
-            variant, interpolant_deg = check_format_variant(variant, degree)
             dual = RTDualSet(ref_el, degree, variant, interpolant_deg)
-
-        poly_set = RTSpace(ref_el, degree)
-=======
-        splitting, variant, interpolant_deg = check_format_variant(variant, degree)
-        if splitting is not None:
-            ref_el = splitting(ref_el)
 
         if ref_el.is_macrocell():
             base_element = RaviartThomas(ref_el.get_parent(), degree)
             poly_set = macro.MacroPolynomialSet(ref_el, base_element)
         else:
             poly_set = RTSpace(ref_el, degree)
-        dual = RTDualSet(ref_el, degree, variant, interpolant_deg)
->>>>>>> ee654fd5
         formdegree = ref_el.get_spatial_dimension() - 1  # (n-1)-form
         super().__init__(poly_set, dual, degree, formdegree, mapping="contravariant piola")