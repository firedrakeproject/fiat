# Copyright (C) 2008 Robert C. Kirby (Texas Tech University)
#
# This file is part of FIAT (https://www.fenicsproject.org)
#
# SPDX-License-Identifier:    LGPL-3.0-or-later
#
# Modified by David A. Ham (david.ham@imperial.ac.uk), 2014
# Modified by Lizao Li (lzlarryli@gmail.com), 2016

"""
Abstract class and particular implementations of finite element
reference simplex geometry/topology.

Provides an abstract base class and particular implementations for the
reference simplex geometry and topology.
The rest of FIAT is abstracted over this module so that different
reference element geometry (e.g. a vertex at (0,0) versus at (-1,-1))
and orderings of entities have a single point of entry.

Currently implemented are UFC and Default Line, Triangle and Tetrahedron.
"""
import operator
from collections import defaultdict
from functools import reduce
from itertools import chain, count, product
from math import factorial

import numpy
from gem.utils import safe_repr
from recursivenodes.nodes import _decode_family, _recursive

from FIAT.orientation_utils import (
    Orientation,
    make_cell_orientation_reflection_map_simplex,
    make_cell_orientation_reflection_map_tensorproduct,
    make_entity_permutations_simplex,
)

POINT = 0
LINE = 1
TRIANGLE = 2
TETRAHEDRON = 3
QUADRILATERAL = 11
HEXAHEDRON = 111
TENSORPRODUCT = 99

hypercube_shapes = {2: QUADRILATERAL, 3: HEXAHEDRON}


def multiindex_equal(d, isum, imin=0):
    """A generator for d-tuple multi-indices whose sum is isum and minimum is imin.
    """
    if d <= 0:
        return
    imax = isum - (d - 1) * imin
    if imax < imin:
        return
    for i in range(imin, imax):
        for a in multiindex_equal(d - 1, isum - i, imin=imin):
            yield a + (i,)
    yield (imin,) * (d - 1) + (imax,)


def lattice_iter(start, finish, depth):
    """Generator iterating over the depth-dimensional lattice of
    integers between start and (finish-1).  This works on simplices in
    0d, 1d, 2d, 3d, and beyond"""
    if depth == 0:
        yield tuple()
    elif depth == 1:
        for ii in range(start, finish):
            yield (ii,)
    else:
        for ii in range(start, finish):
            for jj in lattice_iter(start, finish - ii, depth - 1):
                yield jj + (ii,)


def make_lattice(verts, n, interior=0, variant=None):
    """Constructs a lattice of points on the simplex defined by verts.
    For example, the 1:st order lattice will be just the vertices.
    The optional argument interior specifies how many points from
    the boundary to omit.  For example, on a line with n = 2,
    and interior = 0, this function will return the vertices and
    midpoint, but with interior = 1, it will only return the
    midpoint."""
    if variant is None:
        variant = "equispaced"
    recursivenodes_families = {
        "equispaced": "equi",
        "equispaced_interior": "equi_interior",
        "gll": "lgl"}
    family = recursivenodes_families.get(variant, variant)
    family = _decode_family(family)
    D = len(verts)
    X = numpy.array(verts)
    get_point = lambda alpha: tuple(numpy.dot(_recursive(D - 1, n, alpha, family), X))
    return list(map(get_point, multiindex_equal(D, n, interior)))


def linalg_subspace_intersection(A, B):
    """Computes the intersection of the subspaces spanned by the
    columns of 2-dimensional arrays A,B using the algorithm found in
    Golub and van Loan (3rd ed) p. 604.  A should be in
    R^{m,p} and B should be in R^{m,q}.  Returns an orthonormal basis
    for the intersection of the spaces, stored in the columns of
    the result."""

    # check that vectors are in same space
    if A.shape[0] != B.shape[0]:
        raise Exception("Dimension error")

    # A,B are matrices of column vectors
    # compute the intersection of span(A) and span(B)

    # Compute the principal vectors/angles between the subspaces, G&vL
    # p.604
    (qa, _ra) = numpy.linalg.qr(A)
    (qb, _rb) = numpy.linalg.qr(B)

    C = numpy.dot(numpy.transpose(qa), qb)

    (y, c, _zt) = numpy.linalg.svd(C)

    U = numpy.dot(qa, y)

    rank_c = len([s for s in c if numpy.abs(1.0 - s) < 1.e-10])

    return U[:, :rank_c]


class Cell:
    """Abstract class for a reference cell.  Provides accessors for
    geometry (vertex coordinates) as well as topology (orderings of
    vertices that make up edges, faces, etc."""
    def __init__(self, shape, vertices, topology):
        """The constructor takes a shape code, the physical vertices expressed
        as a list of tuples of numbers, and the topology of a cell.

        The topology is stored as a dictionary of dictionaries t[i][j]
        where i is the dimension and j is the index of the facet of
        that dimension.  The result is a list of the vertices
        comprising the facet."""
        self.shape = shape
        self.vertices = vertices
        self.topology = topology

        # Given the topology, work out for each entity in the cell,
        # which other entities it contains.
        self.sub_entities = {}
        for dim, entities in topology.items():
            self.sub_entities[dim] = {}

            for e, v in entities.items():
                vertices = frozenset(v)
                sub_entities = []

                for dim_, entities_ in topology.items():
                    for e_, vertices_ in entities_.items():
                        if vertices.issuperset(vertices_):
                            sub_entities.append((dim_, e_))

                # Sort for the sake of determinism and by UFC conventions
                self.sub_entities[dim][e] = sorted(sub_entities)

        # Build super-entity dictionary by inverting the sub-entity dictionary
        self.super_entities = {dim: {entity: [] for entity in topology[dim]} for dim in topology}
        for dim0 in topology:
            for e0 in topology[dim0]:
                for dim1, e1 in self.sub_entities[dim0][e0]:
                    self.super_entities[dim1][e1].append((dim0, e0))

        # Build connectivity dictionary for easier queries
        self.connectivity = {}
        for dim0 in sorted(topology):
            for dim1 in sorted(topology):
                self.connectivity[(dim0, dim1)] = []

            for entity in sorted(topology[dim0]):
                children = self.sub_entities[dim0][entity]
                parents = self.super_entities[dim0][entity]
                for dim1 in sorted(topology):
                    neighbors = children if dim1 < dim0 else parents
                    d01_entities = tuple(e for d, e in neighbors if d == dim1)
                    self.connectivity[(dim0, dim1)].append(d01_entities)

        # Dictionary with derived cells
        self._split_cache = {}

    def __repr__(self):
        return f"{type(self).__name__}({self.shape!r}, {safe_repr(self.vertices)}, {self.topology!r})"

    def _key(self):
        """Hashable object key data (excluding type)."""
        # Default: only type matters
        return None

    def __hash__(self):
        return hash((type(self), self._key()))

    def get_shape(self):
        """Returns the code for the element's shape."""
        return self.shape

    def get_vertices(self):
        """Returns an iterable of the element's vertices, each stored as a
        tuple."""
        return self.vertices

    def get_spatial_dimension(self):
        """Returns the spatial dimension in which the element lives."""
        return len(self.vertices[0])

    def get_topology(self):
        """Returns a dictionary encoding the topology of the element.

        The dictionary's keys are the spatial dimensions (0, 1, ...)
        and each value is a dictionary mapping."""
        return self.topology

    def get_connectivity(self):
        """Returns a dictionary encoding the connectivity of the element.

        The dictionary's keys are the spatial dimensions pairs ((1, 0),
        (2, 0), (2, 1), ...) and each value is a list with entities
        of second dimension ordered by local dim0-dim1 numbering."""
        return self.connectivity

    def get_vertices_of_subcomplex(self, t):
        """Returns the tuple of vertex coordinates associated with the labels
        contained in the iterable t."""
        return tuple(self.vertices[ti] for ti in t)

    def get_dimension(self):
        """Returns the subelement dimension of the cell.  For tensor
        product cells, this a tuple of dimensions for each cell in the
        product.  For all other cells, this is the same as the spatial
        dimension."""
        raise NotImplementedError("Should be implemented in a subclass.")

    def construct_subelement(self, dimension):
        """Constructs the reference element of a cell subentity
        specified by subelement dimension.

        :arg dimension: `tuple` for tensor product cells, `int` otherwise
        """
        raise NotImplementedError("Should be implemented in a subclass.")

    def construct_subcomplex(self, dimension):
        """Constructs the reference subcomplex of the parent cell subentity
        specified by subcomplex dimension.

        :arg dimension: `tuple` for tensor product cells, `int` otherwise
        """
        if self.get_parent() is None:
            return self.construct_subelement(dimension)
        raise NotImplementedError("Should be implemented in a subclass.")

    def get_entity_transform(self, dim, entity_i):
        """Returns a mapping of point coordinates from the
        `entity_i`-th subentity of dimension `dim` to the cell.

        :arg dim: `tuple` for tensor product cells, `int` otherwise
        :arg entity_i: entity number (integer)
        """
        raise NotImplementedError("Should be implemented in a subclass.")

    def symmetry_group_size(self, dim):
        """Returns the size of the symmetry group of an entity of
        dimension `dim`."""
        raise NotImplementedError("Should be implemented in a subclass.")

    def cell_orientation_reflection_map(self):
        """Return the map indicating whether each possible cell orientation causes reflection (``1``) or not (``0``)."""
        raise NotImplementedError("Should be implemented in a subclass.")

    def extract_extrinsic_orientation(self, o):
        """Extract extrinsic orientation.

        Parameters
        ----------
        o : Orientation
            Total orientation.

        Returns
        -------
        Orientation
            Extrinsic orientation.

        """
        raise NotImplementedError("Should be implemented in a subclass.")

    def extract_intrinsic_orientation(self, o, axis):
        """Extract intrinsic orientation.

        Parameters
        ----------
        o : Orientation
            Total orientation.
        axis : int
            Reference cell axis for which intrinsic orientation is computed.

        Returns
        -------
        Orientation
            Intrinsic orientation.

        """
        raise NotImplementedError("Should be implemented in a subclass.")

    @property
    def extrinsic_orientation_permutation_map(self):
        """A map from extrinsic orientations to corresponding axis permutation matrices.

        Notes
        -----
        result[eo] gives the physical axis-reference axis permutation matrix corresponding to
        eo (extrinsic orientation).

        """
        raise NotImplementedError("Should be implemented in a subclass.")

    def is_simplex(self):
        return False

    def is_macrocell(self):
        return False

    def get_interior_facets(self, dim):
        """Return the interior facets this cell is a split and () otherwise."""
        return ()

    def get_parent(self):
        """Return the parent cell if this cell is a split and None otherwise."""
        return None

    def get_parent_complex(self):
        """Return the parent complex if this cell is a split and None otherwise."""
        return None

    def is_parent(self, other, strict=False):
        """Return whether this cell is the parent of the other cell."""
        parent = other
        if strict:
            parent = parent.get_parent_complex()
        while parent is not None:
            if self == parent:
                return True
            parent = parent.get_parent_complex()
        return False

    def __eq__(self, other):
        if self is other:
            return True
        A, B = self.get_vertices(), other.get_vertices()
        if not (len(A) == len(B) and numpy.allclose(A, B)):
            return False
        atop = self.get_topology()
        btop = other.get_topology()
        for dim in atop:
            if set(atop[dim].values()) != set(btop[dim].values()):
                return False
        return True

    def __ne__(self, other):
        return not self.__eq__(other)

    def __gt__(self, other):
        return other.is_parent(self, strict=True)

    def __lt__(self, other):
        return self.is_parent(other, strict=True)

    def __ge__(self, other):
        return other.is_parent(self, strict=False)

    def __le__(self, other):
        return self.is_parent(other, strict=False)


class SimplicialComplex(Cell):
    r"""Abstract class for a simplicial complex.

    This consists of list of vertex locations and a topology map defining facets.
    """
    def __init__(self, shape, vertices, topology):
        # Make sure that every facet has the right number of vertices to be
        # a simplex.
        for dim in topology:
            for entity in topology[dim]:
                assert len(topology[dim][entity]) == dim + 1

        super().__init__(shape, vertices, topology)

    def compute_normal(self, facet_i, cell=None):
        """Returns the unit normal vector to facet i of codimension 1."""

        t = self.get_topology()
        sd = self.get_spatial_dimension()

        # To handle simplicial complex case:
        # Find a subcell of which facet_i is on the boundary
        # Note: this is trivial and vastly overengineered for the single-cell
        # case.
        if cell is None:
            cell = next(k for k, facets in enumerate(self.connectivity[(sd, sd-1)])
                        if facet_i in facets)
        verts = numpy.asarray(self.get_vertices_of_subcomplex(t[sd][cell]))
        # Interval case
        if self.get_shape() == LINE:
            v_i = t[1][cell].index(t[0][facet_i][0])
            n = verts[v_i] - verts[[1, 0][v_i]]
            return n / numpy.linalg.norm(n)

        # vectors from vertex 0 to each other vertex.
        vert_vecs_from_v0 = verts[1:, :] - verts[:1, :]

        (u, s, _) = numpy.linalg.svd(vert_vecs_from_v0)
        rank = len([si for si in s if si > 1.e-10])

        # this is the set of vectors that span the simplex
        spanu = u[:, :rank]

        vert_coords_of_facet = \
            self.get_vertices_of_subcomplex(t[sd-1][facet_i])

        # now I find everything normal to the facet.
        vcf = numpy.asarray(vert_coords_of_facet)
        facet_span = vcf[1:, :] - vcf[:1, :]
        (_, sf, vft) = numpy.linalg.svd(facet_span)

        # now get the null space from vft
        rankfacet = len([si for si in sf if si > 1.e-10])
        facet_normal_space = numpy.transpose(vft[rankfacet:, :])

        # now, I have to compute the intersection of
        # facet_span with facet_normal_space
        foo = linalg_subspace_intersection(facet_normal_space, spanu)

        num_cols = foo.shape[1]

        if num_cols != 1:
            raise Exception("barf in normal computation")

        # now need to get the correct sign
        # get a vector in the direction
        nfoo = foo[:, 0]

        # what is the vertex not in the facet?
        verts_set = set(t[sd][cell])
        verts_facet = set(t[sd - 1][facet_i])
        verts_diff = verts_set.difference(verts_facet)
        if len(verts_diff) != 1:
            raise Exception("barf in normal computation: getting sign")
        vert_off = verts_diff.pop()
        vert_on = verts_facet.pop()

        # get a vector from the off vertex to the facet
        v_to_facet = numpy.array(self.vertices[vert_on]) \
            - numpy.array(self.vertices[vert_off])

        if numpy.dot(v_to_facet, nfoo) > 0.0:
            return nfoo
        else:
            return -nfoo

    def compute_tangents(self, dim, i):
        """Computes tangents in any dimension based on differences
        between vertices and the first vertex of the i:th facet
        of dimension dim.  Returns a (possibly empty) list.
        These tangents are *NOT* normalized to have unit length."""
        t = self.get_topology()
        vs = numpy.array(self.get_vertices_of_subcomplex(t[dim][i]))
        return vs[1:] - vs[:1]

    def compute_normalized_tangents(self, dim, i):
        """Computes tangents in any dimension based on differences
        between vertices and the first vertex of the i:th facet
        of dimension dim.  Returns a (possibly empty) list.
        These tangents are normalized to have unit length."""
        ts = self.compute_tangents(dim, i)
        ts /= numpy.linalg.norm(ts, axis=1)[:, None]
        return ts

    def compute_edge_tangent(self, edge_i):
        """Computes the nonnormalized tangent to a 1-dimensional facet.
        returns a single vector."""
        t = self.get_topology()
        vs = numpy.asarray(self.get_vertices_of_subcomplex(t[1][edge_i]))
        return vs[1] - vs[0]

    def compute_normalized_edge_tangent(self, edge_i):
        """Computes the unit tangent vector to a 1-dimensional facet"""
        v = self.compute_edge_tangent(edge_i)
        v /= numpy.linalg.norm(v)
        return v

    def compute_face_tangents(self, face_i):
        """Computes the two tangents to a face.  Only implemented
        for a tetrahedron."""
        if self.get_spatial_dimension() != 3:
            raise Exception("can't get face tangents yet")
        t = self.get_topology()
        vs = numpy.asarray(self.get_vertices_of_subcomplex(t[2][face_i]))
        return vs[1:] - vs[:1]

    def compute_face_edge_tangents(self, dim, entity_id):
        """Computes all the edge tangents of any k-face with k>=1.
        The result is a array of binom(dim+1,2) vectors.
        This agrees with `compute_edge_tangent` when dim=1.
        """
        vert_ids = self.get_topology()[dim][entity_id]
        vert_coords = numpy.asarray(self.get_vertices_of_subcomplex(vert_ids))
        v0 = []
        v1 = []
        for source in range(dim):
            for dest in range(source + 1, dim + 1):
                v0.append(source)
                v1.append(dest)
        return vert_coords[v1] - vert_coords[v0]

    def make_points(self, dim, entity_id, order, variant=None, interior=1):
        """Constructs a lattice of points on the entity_id:th
        facet of dimension dim.  Order indicates how many points to
        include in each direction."""
        if dim == 0:
            return (self.get_vertices()[self.get_topology()[dim][entity_id][0]],)
            # return (self.get_vertices()[entity_id], )
        elif 0 < dim <= self.get_spatial_dimension():
            entity_verts = \
                self.get_vertices_of_subcomplex(
                    self.get_topology()[dim][entity_id])
            return make_lattice(entity_verts, order, interior=interior, variant=variant)
        else:
            raise ValueError("illegal dimension")

    def volume(self):
        """Computes the volume of the simplicial complex in the appropriate
        dimensional measure."""
        sd = self.get_spatial_dimension()
        return sum(self.volume_of_subcomplex(sd, k)
                   for k in self.topology[sd])

    def volume_of_subcomplex(self, dim, facet_no):
        vids = self.topology[dim][facet_no]
        return volume(self.get_vertices_of_subcomplex(vids))

    def compute_scaled_normal(self, facet_i):
        """Returns the unit normal to facet_i of scaled by the
        volume of that facet."""
        dim = self.get_spatial_dimension()
        v = self.volume_of_subcomplex(dim - 1, facet_i)
        return self.compute_normal(facet_i) * v

    def compute_reference_normal(self, facet_dim, facet_i):
        """Returns the unit normal in infinity norm to facet_i."""
        assert facet_dim == self.get_spatial_dimension() - 1
        n = SimplicialComplex.compute_normal(self, facet_i)  # skip UFC overrides
        return n / numpy.linalg.norm(n, numpy.inf)

    def get_entity_transform(self, dim, entity):
        """Returns a mapping of point coordinates from the
        `entity`-th subentity of dimension `dim` to the cell.

        :arg dim: subentity dimension (integer)
        :arg entity: entity number (integer)
        """
        topology = self.get_topology()
        celldim = self.get_spatial_dimension()
        codim = celldim - dim
        if dim == 0:
            # Special case vertices.
            i, = topology[dim][entity]
            offset = numpy.asarray(self.get_vertices()[i])
            C = numpy.zeros((dim, ) + offset.shape)
        elif dim == celldim and len(self.topology[celldim]) == 1:
            assert entity == 0
            return lambda x: x
        else:
            subcell = self.construct_subelement(dim)
            subdim = subcell.get_spatial_dimension()
            assert subdim == celldim - codim

            # Entity vertices in entity space.
            v_e = numpy.asarray(subcell.get_vertices())
            A = v_e[1:] - v_e[:1]

            # Entity vertices in cell space.
            v_c = numpy.asarray(self.get_vertices_of_subcomplex(topology[dim][entity]))
            B = v_c[1:] - v_c[:1]

            C = numpy.linalg.solve(A, B)

            offset = v_c[0] - numpy.dot(v_e[0], C)

        def transform(point):
            out = numpy.dot(point, C)
            return numpy.add(out, offset, out=out)

        return transform

    def get_dimension(self):
        """Returns the subelement dimension of the cell.  Same as the
        spatial dimension."""
        return self.get_spatial_dimension()

    def compute_barycentric_coordinates(self, points, entity=None, rescale=False):
        """Returns the barycentric coordinates of a list of points on the complex."""
        if len(points) == 0:
            return points
        if entity is None:
            entity = (self.get_spatial_dimension(), 0)
        entity_dim, entity_id = entity
        top = self.get_topology()
        sd = self.get_spatial_dimension()

        # get a subcell containing the entity and the restriction indices of the entity
        indices = slice(None)
        subcomplex = top[entity_dim][entity_id]
        if entity_dim != sd:
            cell_id = self.connectivity[(entity_dim, sd)][0][0]
            indices = [i for i, v in enumerate(top[sd][cell_id]) if v in subcomplex]
            subcomplex = top[sd][cell_id]

        cell_verts = self.get_vertices_of_subcomplex(subcomplex)
        ref_verts = numpy.eye(sd + 1)
        A, b = make_affine_mapping(cell_verts, ref_verts)
        A, b = A[indices], b[indices]
        if rescale:
            # rescale barycentric coordinates by the height wrt. to the facet
            h = 1 / numpy.linalg.norm(A, axis=1)
            b *= h
            A *= h[:, None]
        out = numpy.dot(points, A.T)
        return numpy.add(out, b, out=out)

    def compute_bubble(self, points, entity=None):
        """Returns the lowest-order bubble on an entity evaluated at the given
        points on the cell."""
        return numpy.prod(self.compute_barycentric_coordinates(points, entity), axis=1)

    def distance_to_point_l1(self, points, entity=None, rescale=False):
        # noqa: D301
        """Get the L1 distance (aka 'manhatten', 'taxicab' or rectilinear
        distance) from an entity to a point with 0.0 if the point is inside the entity.

        Parameters
        ----------
        points : numpy.ndarray or list
            The coordinates of the points.
        entity : tuple or None
            A tuple of entity dimension and entity id.
        rescale : bool
            If true, the L1 distance is measured with respect to rescaled
            barycentric coordinates, such that the L1 and L2 distances agree
            for points opposite to a single facet.

        Returns
        -------
        numpy.float64 or numpy.ndarray
            The L1 distance, also known as taxicab, manhatten or rectilinear
            distance, of the cell to the point. If 0.0 the point is inside the
            cell.

        Notes
        -----

        This is done with the help of barycentric coordinates where the general
        algorithm is to compute the most negative (i.e. minimum) barycentric
        coordinate then return its negative. For implementation reasons we
        return the sum of all the negative barycentric coordinates. In each of
        the below examples the point coordinate is `X` with appropriate
        dimensions.

        Consider, for example, a UFCInterval. We have two vertices which make
        the interval,
            `P0 = [0]` and
            `P1 = [1]`.
        Our point is
            `X = [x]`.
        Barycentric coordinates are defined as
            `X = alpha * P0 + beta * P1` where
            `alpha + beta = 1.0`.
        The solution is
            `alpha = 1 - X[0] = 1 - x` and
            `beta = X[0] = x`.
        If both `alpha` and `beta` are positive, the point is inside the
        reference interval.

        `---regionA---P0=0------P1=1---regionB---`

        If we are in `regionA`, `alpha` is negative and
        `-alpha = X[0] - 1.0` is the (positive) distance from `P0`.
        If we are in `regionB`, `beta` is negative and `-beta = -X[0]` is
        the exact (positive) distance from `P1`. Since we are in 1D the L1
        distance is the same as the L2 distance. If we are in the interval we
        can just return 0.0.

        Things get more complicated when we consider higher dimensions.
        Consider a UFCTriangle. We have three vertices which make the
        reference triangle,
            `P0 = (0, 0)`,
            `P1 = (1, 0)` and
            `P2 = (0, 1)`.
        Our point is
            `X = [x, y]`.
        Below is a diagram of the cell (which may not render correctly in
        sphinx):

        .. code-block:: text
        ```
                y-axis
                |
                |
          (0,1) P2
                | \\
                |  \\
                |   \\
                |    \\
                |  T  \\
                |      \\
                |       \\
                |        \\
            ---P0--------P1--- x-axis
          (0,0) |         (1,0)
        ```

        Barycentric coordinates are defined as
            `X = alpha * P0 + beta * P1 + gamma * P2` where
            `alpha + beta + gamma = 1.0`.
        The solution is
            `alpha = 1 - X[0] - X[1] = 1 - x - y`,
            `beta = X[0] = x` and
            `gamma = X[1] = y`.
        If all three are positive, the point is inside the reference cell.
        If any are negative, we are outside it. The absolute sum of any
        negative barycentric coordinates usefully gives the L1 distance from
        the cell to the point. For example the point (1,1) has L1 distance
        1 from the cell: on this case alpha = -1, beta = 1 and gamma = 1.
        -alpha = 1 is the L1 distance. For comparison the L2 distance (the
        length of the vector from the nearest point on the cell to the point)
        is sqrt(0.5^2 + 0.5^2) = 0.707. Similarly the point (-1.0, -1.0) has
        alpha = 3, beta = -1 and gamma = -1. The absolute sum of beta and gamma
        2 which is again the L1 distance. The L2 distance in this case is
        sqrt(1^2 + 1^2) = 1.414.

        For a UFCTetrahedron we have four vertices
            `P0 = (0,0,0)`,
            `P1 = (1,0,0)`,
            `P2 = (0,1,0)` and
            `P3 = (0,0,1)`.
        Our point is
            `X = [x, y, z]`.
        The barycentric coordinates are defined as
            `X = alpha * P0 + beta * P1 + gamma * P2 + delta * P3`
            where
            `alpha + beta + gamma + delta = 1.0`.
        The solution is
            `alpha = 1 - X[0] - X[1] - X[2] = 1 - x - y - z`,
            `beta = X[0] = x`,
            `gamma = X[1] = y` and
            `delta = X[2] = z`.
        The rules are the same as for the tetrahedron but with one extra
        barycentric coordinate. Our approximate distance, the absolute sum of
        the negative barycentric coordinates, is at worse around 4 times the
        actual distance to the tetrahedron.

        """
        # sum the negative part of each barycentric coordinate
        bary = self.compute_barycentric_coordinates(points, entity=entity, rescale=rescale)
        return 0.5 * abs(numpy.sum(abs(bary) - bary, axis=-1))

    def contains_point(self, point, epsilon=0.0, entity=None):
        """Checks if reference cell contains given point
        (with numerical tolerance as given by the L1 distance (aka 'manhatten',
        'taxicab' or rectilinear distance) to the cell.

        Parameters
        ----------
        point : numpy.ndarray, list or symbolic expression
            The coordinates of the point.
        epsilon : float
            The tolerance for the check.
        entity : tuple or None
            A tuple of entity dimension and entity id.

        Returns
        -------
        bool : True if the point is inside the cell, False otherwise.

        """
        return self.distance_to_point_l1(point, entity=entity) <= epsilon

    def extract_extrinsic_orientation(self, o):
        """Extract extrinsic orientation.

        Parameters
        ----------
        o : Orientation
            Total orientation.

        Returns
        -------
        Orientation
            Extrinsic orientation.

        """
        if not isinstance(o, Orientation):
            raise TypeError(f"Expecting an instance of Orientation : got {o}")
        return 0

    def extract_intrinsic_orientation(self, o, axis):
        """Extract intrinsic orientation.

        Parameters
        ----------
        o : Orientation
            Total orientation.
        axis : int
            Reference cell axis for which intrinsic orientation is computed.

        Returns
        -------
        Orientation
            Intrinsic orientation.

        """
        if not isinstance(o, Orientation):
            raise TypeError(f"Expecting an instance of Orientation : got {o}")
        if axis != 0:
            raise ValueError(f"axis ({axis}) != 0")
        return o

    @property
    def extrinsic_orientation_permutation_map(self):
        """A map from extrinsic orientations to corresponding axis permutation matrices.

        Notes
        -----
        result[eo] gives the physical axis-reference axis permutation matrix corresponding to
        eo (extrinsic orientation).

        """
        return numpy.diag((1, )).astype(int).reshape((1, 1, 1))


class Simplex(SimplicialComplex):
    r"""Abstract class for a reference simplex.

    Orientation of a physical cell is computed systematically
    by comparing the canonical orderings of its facets and
    the facets in the FIAT reference cell.

    As an example, we compute the orientation of a
    triangular cell:

       +                    +
       | \                  | \
       1   0               47   42
       |     \              |     \
       +--2---+             +--43--+
    FIAT canonical     Mapped example physical cell

    Suppose that the facets of the physical cell
    are canonically ordered as:

    C = [43, 42, 47]

    FIAT facet to Physical facet map is given by:

    M = [42, 47, 43]

    Then the orientation of the cell is computed as:

    C.index(M[0]) = 1; C.remove(M[0])
    C.index(M[1]) = 1; C.remove(M[1])
    C.index(M[2]) = 0; C.remove(M[2])

    o = (1 * 2!) + (1 * 1!) + (0 * 0!) = 3
    """
    def is_simplex(self):
        return True

    def symmetry_group_size(self, dim):
        return factorial(dim + 1)

    def cell_orientation_reflection_map(self):
        """Return the map indicating whether each possible cell orientation causes reflection (``1``) or not (``0``)."""
        return make_cell_orientation_reflection_map_simplex(self.get_dimension())

    def get_facet_element(self):
        dimension = self.get_spatial_dimension()
        return self.construct_subelement(dimension - 1)


# Backwards compatible name
ReferenceElement = Simplex


class UFCSimplex(Simplex):

    def construct_subelement(self, dimension):
        """Constructs the reference element of a cell subentity
        specified by subelement dimension.

        :arg dimension: subentity dimension (integer)
        """
        return ufc_simplex(dimension)


class DefaultSimplex(Simplex):

    def construct_subelement(self, dimension):
        """Constructs the reference element of a cell subentity
        specified by subelement dimension.

        :arg dimension: subentity dimension (integer)
        """
        return default_simplex(dimension)


class SymmetricSimplex(Simplex):

    def construct_subelement(self, dimension):
        """Constructs the reference element of a cell subentity
        specified by subelement dimension.

        :arg dimension: subentity dimension (integer)
        """
        return symmetric_simplex(dimension)


class Point(Simplex):
    """This is the reference point."""

    def __init__(self):
        verts = ((),)
        topology = {0: {0: (0,)}}
        super().__init__(POINT, verts, topology)

    def construct_subelement(self, dimension):
        """Constructs the reference element of a cell subentity
        specified by subelement dimension.

        :arg dimension: subentity dimension (integer). Must be zero.
        """
        assert dimension == 0
        return self


class DefaultLine(DefaultSimplex):
    """This is the reference line with vertices (-1.0,) and (1.0,)."""

    def __init__(self):
        verts = ((-1.0,), (1.0,))
        edges = {0: (0, 1)}
        topology = {0: {0: (0,), 1: (1,)},
                    1: edges}
        super().__init__(LINE, verts, topology)


class UFCInterval(UFCSimplex):
    """This is the reference interval with vertices (0.0,) and (1.0,)."""

    def __init__(self):
        verts = ((0.0,), (1.0,))
        edges = {0: (0, 1)}
        topology = {0: {0: (0,), 1: (1,)},
                    1: edges}
        super().__init__(LINE, verts, topology)


class DefaultTriangle(DefaultSimplex):
    """This is the reference triangle with vertices (-1.0,-1.0),
    (1.0,-1.0), and (-1.0,1.0)."""

    def __init__(self):
        verts = ((-1.0, -1.0), (1.0, -1.0), (-1.0, 1.0))
        edges = {0: (1, 2),
                 1: (2, 0),
                 2: (0, 1)}
        faces = {0: (0, 1, 2)}
        topology = {0: {0: (0,), 1: (1,), 2: (2,)},
                    1: edges, 2: faces}
        super().__init__(TRIANGLE, verts, topology)


class UFCTriangle(UFCSimplex):
    """This is the reference triangle with vertices (0.0,0.0),
    (1.0,0.0), and (0.0,1.0)."""

    def __init__(self):
        verts = ((0.0, 0.0), (1.0, 0.0), (0.0, 1.0))
        edges = {0: (1, 2), 1: (0, 2), 2: (0, 1)}
        faces = {0: (0, 1, 2)}
        topology = {0: {0: (0,), 1: (1,), 2: (2,)},
                    1: edges, 2: faces}
        super().__init__(TRIANGLE, verts, topology)

    def compute_normal(self, i):
        "UFC consistent normal"
        t = self.compute_tangents(1, i)[0]
        n = numpy.array((t[1], -t[0]))
        return n / numpy.linalg.norm(n)


class IntrepidTriangle(Simplex):
    """This is the Intrepid triangle with vertices (0,0),(1,0),(0,1)"""

    def __init__(self):
        verts = ((0.0, 0.0), (1.0, 0.0), (0.0, 1.0))
        edges = {0: (0, 1),
                 1: (1, 2),
                 2: (2, 0)}
        faces = {0: (0, 1, 2)}
        topology = {0: {0: (0,), 1: (1,), 2: (2,)},
                    1: edges, 2: faces}
        super().__init__(TRIANGLE, verts, topology)

    def get_facet_element(self):
        # I think the UFC interval is equivalent to what the
        # IntrepidInterval would be.
        return UFCInterval()


class DefaultTetrahedron(DefaultSimplex):
    """This is the reference tetrahedron with vertices (-1,-1,-1),
    (1,-1,-1),(-1,1,-1), and (-1,-1,1)."""

    def __init__(self):
        verts = ((-1.0, -1.0, -1.0), (1.0, -1.0, -1.0),
                 (-1.0, 1.0, -1.0), (-1.0, -1.0, 1.0))
        vs = {0: (0, ),
              1: (1, ),
              2: (2, ),
              3: (3, )}
        edges = {0: (1, 2),
                 1: (2, 0),
                 2: (0, 1),
                 3: (0, 3),
                 4: (1, 3),
                 5: (2, 3)}
        faces = {0: (1, 3, 2),
                 1: (2, 3, 0),
                 2: (3, 1, 0),
                 3: (0, 1, 2)}
        tets = {0: (0, 1, 2, 3)}
        topology = {0: vs, 1: edges, 2: faces, 3: tets}
        super().__init__(TETRAHEDRON, verts, topology)


class IntrepidTetrahedron(Simplex):
    """This is the reference tetrahedron with vertices (0,0,0),
    (1,0,0),(0,1,0), and (0,0,1) used in the Intrepid project."""

    def __init__(self):
        verts = ((0.0, 0.0, 0.0), (1.0, 0.0, 0.0), (0.0, 1.0, 0.0), (0.0, 0.0, 1.0))
        vs = {0: (0, ),
              1: (1, ),
              2: (2, ),
              3: (3, )}
        edges = {0: (0, 1),
                 1: (1, 2),
                 2: (2, 0),
                 3: (0, 3),
                 4: (1, 3),
                 5: (2, 3)}
        faces = {0: (0, 1, 3),
                 1: (1, 2, 3),
                 2: (0, 3, 2),
                 3: (0, 2, 1)}
        tets = {0: (0, 1, 2, 3)}
        topology = {0: vs, 1: edges, 2: faces, 3: tets}
        super().__init__(TETRAHEDRON, verts, topology)

    def get_facet_element(self):
        return IntrepidTriangle()


class UFCTetrahedron(UFCSimplex):
    """This is the reference tetrahedron with vertices (0,0,0),
    (1,0,0),(0,1,0), and (0,0,1)."""

    def __init__(self):
        verts = ((0.0, 0.0, 0.0), (1.0, 0.0, 0.0), (0.0, 1.0, 0.0), (0.0, 0.0, 1.0))
        vs = {0: (0, ),
              1: (1, ),
              2: (2, ),
              3: (3, )}
        edges = {0: (2, 3),
                 1: (1, 3),
                 2: (1, 2),
                 3: (0, 3),
                 4: (0, 2),
                 5: (0, 1)}
        faces = {0: (1, 2, 3),
                 1: (0, 2, 3),
                 2: (0, 1, 3),
                 3: (0, 1, 2)}
        tets = {0: (0, 1, 2, 3)}
        topology = {0: vs, 1: edges, 2: faces, 3: tets}
        super().__init__(TETRAHEDRON, verts, topology)

    def compute_normal(self, i):
        "UFC consistent normals."
        t = self.compute_tangents(2, i)
        n = numpy.cross(t[0], t[1])
        return -2.0 * n / numpy.linalg.norm(n)


class TensorProductCell(Cell):
    """A cell that is the product of FIAT cells."""

    def __init__(self, *cells):
        # Vertices
        vertices = tuple(tuple(chain(*coords))
                         for coords in product(*[cell.get_vertices()
                                                 for cell in cells]))

        # Topology
        shape = tuple(len(c.get_vertices()) for c in cells)
        topology = {}
        for dim in product(*[cell.get_topology().keys()
                             for cell in cells]):
            topology[dim] = {}
            topds = [cell.get_topology()[d]
                     for cell, d in zip(cells, dim)]
            for tuple_ei in product(*[sorted(topd)for topd in topds]):
                tuple_vs = list(product(*[topd[ei]
                                          for topd, ei in zip(topds, tuple_ei)]))
                vs = tuple(numpy.ravel_multi_index(numpy.transpose(tuple_vs), shape))
                topology[dim][tuple_ei] = vs
            # flatten entity numbers
            topology[dim] = dict(enumerate(topology[dim][key]
                                           for key in sorted(topology[dim])))

        super().__init__(TENSORPRODUCT, vertices, topology)
        self.cells = tuple(cells)

    def __repr__(self):
        return f"{type(self).__name__}({self.cells!r})"

    def _key(self):
        return self.cells

    @staticmethod
    def _split_slices(lengths):
        n = len(lengths)
        delimiter = [0] * (n + 1)
        for i in range(n):
            delimiter[i + 1] = delimiter[i] + lengths[i]
        return [slice(delimiter[i], delimiter[i+1])
                for i in range(n)]

    def get_dimension(self):
        """Returns the subelement dimension of the cell, a tuple of
        dimensions for each cell in the product."""
        return tuple(c.get_dimension() for c in self.cells)

    def construct_subelement(self, dimension):
        """Constructs the reference element of a cell subentity
        specified by subelement dimension.

        :arg dimension: dimension in each "direction" (tuple)
        """
        return TensorProductCell(*[c.construct_subelement(d)
                                   for c, d in zip(self.cells, dimension)])

    def construct_subcomplex(self, dimension):
        """Constructs the reference subcomplex of the parent cell subentity
        specified by subcomplex dimension.

        :arg dimension: dimension in each "direction" (tuple)
        """
        return TensorProductCell(*[c.construct_subcomplex(d)
                                   for c, d in zip(self.cells, dimension)])

    def get_entity_transform(self, dim, entity_i):
        """Returns a mapping of point coordinates from the
        `entity_i`-th subentity of dimension `dim` to the cell.

        :arg dim: subelement dimension (tuple)
        :arg entity_i: entity number (integer)
        """
        # unravel entity_i
        shape = tuple(len(c.get_topology()[d])
                      for c, d in zip(self.cells, dim))
        alpha = numpy.unravel_index(entity_i, shape)

        # entity transform on each subcell
        sct = [c.get_entity_transform(d, i)
               for c, d, i in zip(self.cells, dim, alpha)]

        slices = TensorProductCell._split_slices(dim)

        def transform(point):
            point = numpy.asarray(point)
            return numpy.concatenate(tuple(t(point[..., s])
                                     for t, s in zip(sct, slices)), axis=-1)

        return transform

    def volume(self):
        """Computes the volume in the appropriate dimensional measure."""
        return numpy.prod([c.volume() for c in self.cells])

    def compute_reference_normal(self, facet_dim, facet_i):
        """Returns the unit normal in infinity norm to facet_i of
        subelement dimension facet_dim."""
        assert len(facet_dim) == len(self.get_dimension())
        indicator = numpy.array(self.get_dimension()) - numpy.array(facet_dim)
        (cell_i,), = numpy.nonzero(indicator)

        n = []
        for i, c in enumerate(self.cells):
            if cell_i == i:
                n.extend(c.compute_reference_normal(facet_dim[i], facet_i))
            else:
                n.extend([0] * c.get_spatial_dimension())
        return numpy.asarray(n)

    def contains_point(self, point, epsilon=0.0):
        """Checks if reference cell contains given point
        (with numerical tolerance as given by the L1 distance (aka 'manhattan',
        'taxicab' or rectilinear distance) to the cell.

        Parameters
        ----------
        point : numpy.ndarray, list or symbolic expression
            The coordinates of the point.
        epsilon : float
            The tolerance for the check.

        Returns
        -------
        bool : True if the point is inside the cell, False otherwise.

        """
        subcell_dimensions = self.get_dimension()
        assert len(point) == sum(subcell_dimensions)
        point_slices = TensorProductCell._split_slices(subcell_dimensions)
        return reduce(operator.and_,
                      (c.contains_point(point[s], epsilon=epsilon)
                       for c, s in zip(self.cells, point_slices)),
                      True)

    def distance_to_point_l1(self, point, rescale=False):
        """Get the L1 distance (aka 'manhatten', 'taxicab' or rectilinear
        distance) to a point with 0.0 if the point is inside the cell.

        For more information see the docstring for the UFCSimplex method."""
        subcell_dimensions = self.get_dimension()
        assert len(point) == sum(subcell_dimensions)
        point_slices = TensorProductCell._split_slices(subcell_dimensions)
        point = numpy.asarray(point)
        return sum(c.distance_to_point_l1(point[..., s], rescale=rescale)
                   for c, s in zip(self.cells, point_slices))

    def symmetry_group_size(self, dim):
        return tuple(c.symmetry_group_size(d) for d, c in zip(dim, self.cells))

    def cell_orientation_reflection_map(self):
        """Return the map indicating whether each possible cell orientation causes reflection (``1``) or not (``0``)."""
        return make_cell_orientation_reflection_map_tensorproduct(self.cells)

    def compare(self, op, other):
        """Parent-based comparison between simplicial complexes.
        This is done dimension by dimension."""
        if hasattr(other, "product"):
            other = other.product
        if isinstance(other, TensorProductCell):
            return all(op(a, b) for a, b in zip(self.cells, other.cells))
        else:
            return op(self, other)

    def __gt__(self, other):
        return self.compare(operator.gt, other)

    def __lt__(self, other):
        return self.compare(operator.lt, other)

    def __ge__(self, other):
        return self.compare(operator.ge, other)

    def __le__(self, other):
        return self.compare(operator.le, other)

    def extract_extrinsic_orientation(self, o):
        """Extract extrinsic orientation.

        Parameters
        ----------
        o : Orientation
            Total orientation.

        Returns
        -------
        Orientation
            Extrinsic orientation.

        Notes
        -----
        The difinition of orientations used here must be consistent with
        that used in make_entity_permutations_tensorproduct.

        """
        if not isinstance(o, Orientation):
            raise TypeError(f"Expecting an instance of Orientation : got {o}")
        dim = len(self.cells)
        size_io = 2  # Number of possible intrinsic orientations along each axis.
        return o // size_io**dim

    def extract_intrinsic_orientation(self, o, axis):
        """Extract intrinsic orientation.

        Parameters
        ----------
        o : Orientation
            Total orientation. ``//`` and ``%`` must be overloaded in type(o).
        axis : int
            Reference cell axis for which intrinsic orientation is computed.

        Returns
        -------
        Orientation
            Intrinsic orientation.

        Notes
        -----
        Must be consistent with make_entity_permutations_tensorproduct.

        """
        if not isinstance(o, Orientation):
            raise TypeError(f"Expecting an instance of Orientation : got {o}")
        dim = len(self.cells)
        if axis >= dim:
            raise ValueError(f"Must give 0 <= axis < {dim} : got {axis}")
        size_io = 2  # Number of possible intrinsic orientations along each axis.
        return o % size_io**dim // size_io**(dim - 1 - axis) % size_io

    @property
    def extrinsic_orientation_permutation_map(self):
        """A map from extrinsic orientations to corresponding axis permutation matrices.

        Notes
        -----
        result[eo] gives the physical axis-reference axis permutation matrix corresponding to
        eo (extrinsic orientation).

        """
        dim = len(self.cells)
        a = numpy.zeros((factorial(dim), dim, dim), dtype=int)
        ai = numpy.array(list(make_entity_permutations_simplex(dim - 1, 2).values()), dtype=int).reshape((factorial(dim), dim, 1))
        numpy.put_along_axis(a, ai, 1, axis=2)
        return a


class Hypercube(Cell):
    """Abstract class for a reference hypercube"""
<<<<<<< HEAD

    def __init__(self, dimension, product):
        self.dimension = dimension
        self.shape = hypercube_shapes[dimension]

=======

    def __init__(self, dimension, product):
        self.dimension = dimension
        self.shape = hypercube_shapes[dimension]

>>>>>>> 77ad0c0e
        pt = product.get_topology()
        verts = product.get_vertices()
        topology = flatten_entities(pt)

<<<<<<< HEAD
        super(Hypercube, self).__init__(self.shape, verts, topology)
=======
        super().__init__(self.shape, verts, topology)
>>>>>>> 77ad0c0e

        self.product = product
        self.unflattening_map = compute_unflattening_map(pt)

    def get_dimension(self):
        """Returns the subelement dimension of the cell.  Same as the
        spatial dimension."""
        return self.get_spatial_dimension()

    def construct_subelement(self, dimension):
        """Constructs the reference element of a cell subentity
        specified by subelement dimension.

        :arg dimension: subentity dimension (integer)
        """
        sd = self.get_spatial_dimension()
        if dimension > sd:
<<<<<<< HEAD
            raise ValueError("Invalid dimension: %d" % (dimension,))
=======
            raise ValueError(f"Invalid dimension: {(dimension,)}")
>>>>>>> 77ad0c0e
        elif dimension == sd:
            return self
        else:
            sub_element = self.product.construct_subelement((dimension,) + (0,)*(len(self.product.cells) - 1))
            return flatten_reference_cube(sub_element)

    def get_entity_transform(self, dim, entity_i):
        """Returns a mapping of point coordinates from the
        `entity_i`-th subentity of dimension `dim` to the cell.

        :arg dim: entity dimension (integer)
        :arg entity_i: entity number (integer)
        """
        d, e = self.unflattening_map[(dim, entity_i)]
        return self.product.get_entity_transform(d, e)

    def volume(self):
        """Computes the volume in the appropriate dimensional measure."""
        return self.product.volume()

    def compute_reference_normal(self, facet_dim, facet_i):
        """Returns the unit normal in infinity norm to facet_i."""
        sd = self.get_spatial_dimension()
        assert facet_dim == sd - 1
        d, i = self.unflattening_map[(facet_dim, facet_i)]
        return self.product.compute_reference_normal(d, i)

    def contains_point(self, point, epsilon=0):
        """Checks if reference cell contains given point
        (with numerical tolerance as given by the L1 distance (aka 'manhattan',
        'taxicab' or rectilinear distance) to the cell.

        Parameters
        ----------
        point : numpy.ndarray, list or symbolic expression
            The coordinates of the point.
        epsilon : float
            The tolerance for the check.

        Returns
        -------
        bool : True if the point is inside the cell, False otherwise.

        """
        return self.product.contains_point(point, epsilon=epsilon)

    def distance_to_point_l1(self, point, rescale=False):
        """Get the L1 distance (aka 'manhattan', 'taxicab' or rectilinear
        distance) to a point with 0.0 if the point is inside the cell.

        For more information see the docstring for the UFCSimplex method."""
        return self.product.distance_to_point_l1(point, rescale=rescale)

    def symmetry_group_size(self, dim):
        """Size of hypercube symmetry group is d! * 2**d"""
        return factorial(dim) * (2**dim)

    def cell_orientation_reflection_map(self):
        """Return the map indicating whether each possible cell orientation causes reflection (``1``) or not (``0``)."""
        return self.product.cell_orientation_reflection_map()

    def __gt__(self, other):
        return self.product > other

    def __lt__(self, other):
        return self.product < other

    def __ge__(self, other):
        return self.product >= other

    def __le__(self, other):
        return self.product <= other


class UFCHypercube(Hypercube):
    """Reference UFC Hypercube
<<<<<<< HEAD

    UFCHypercube: [0, 1]^d with vertices in
    lexicographical order."""

    def __init__(self, dim):
        cells = [UFCInterval()] * dim
        product = TensorProductCell(*cells)
        super(UFCHypercube, self).__init__(dim, product)

    def construct_subelement(self, dimension):
        """Constructs the reference element of a cell subentity
        specified by subelement dimension.

        :arg dimension: subentity dimension (integer)
        """
        sd = self.get_spatial_dimension()
        if dimension > sd:
            raise ValueError("Invalid dimension: %d" % (dimension,))
        elif dimension == sd:
            return self
        else:
            return ufc_hypercube(dimension)


class UFCQuadrilateral(UFCHypercube):
    r"""This is the reference quadrilateral with vertices
    (0.0, 0.0), (0.0, 1.0), (1.0, 0.0) and (1.0, 1.0).

    Orientation of a physical cell is computed systematically
    by comparing the canonical orderings of its facets and
    the facets in the FIAT reference cell.

    As an example, we compute the orientation of a
    quadrilateral cell:

       +---3---+           +--57---+
       |       |           |       |
       0       1          43       55
       |       |           |       |
       +---2---+           +--42---+
    FIAT canonical     Mapped example physical cell

    Suppose that the facets of the physical cell
    are canonically ordered as:

    C = [55, 42, 43, 57]

    FIAT index to Physical index map must be such that
    C[0] = 55 is mapped to a vertical facet; in this
    example it is:

    M = [43, 55, 42, 57]

    C and M are decomposed into "vertical" and "horizontal"
    parts, keeping the relative orders of numbers:

    C -> C0 = [55, 43], C1 = [42, 57]
    M -> M0 = [43, 55], M1 = [42, 57]

    Then the orientation of the cell is computed as the
    following:

    C0.index(M0[0]) = 1; C0.remove(M0[0])
    C0.index(M0[1]) = 0; C0.remove(M0[1])
    C1.index(M1[0]) = 0; C1.remove(M1[0])
    C1.index(M1[1]) = 0; C1.remove(M1[1])

    o = 2 * 1 + 0 = 2
    """

    def __init__(self):
        super(UFCQuadrilateral, self).__init__(2)


class UFCHexahedron(UFCHypercube):
    """This is the reference hexahedron with vertices
    (0.0, 0.0, 0.0), (0.0, 0.0, 1.0), (0.0, 1.0, 0.0), (0.0, 1.0, 1.0),
    (1.0, 0.0, 0.0), (1.0, 0.0, 1.0), (1.0, 1.0, 0.0) and (1.0, 1.0, 1.0)."""
    
    def __init__(self):
        super(UFCHexahedron, self).__init__(3)


class UFCHypercube(Hypercube):
    """Reference UFC Hypercube

    UFCHypercube: [0, 1]^d with vertices in
    lexicographical order."""

    def __init__(self, dim):
        cells = [UFCInterval()] * dim
        product = TensorProductCell(*cells)
        super(UFCHypercube, self).__init__(dim, product)
=======

    UFCHypercube: [0, 1]^d with vertices in
    lexicographical order."""

    def __init__(self, dim):
        cells = [UFCInterval()] * dim
        product = TensorProductCell(*cells)
        super().__init__(dim, product)
>>>>>>> 77ad0c0e

    def construct_subelement(self, dimension):
        """Constructs the reference element of a cell subentity
        specified by subelement dimension.

        :arg dimension: subentity dimension (integer)
        """
        sd = self.get_spatial_dimension()
        if dimension > sd:
<<<<<<< HEAD
            raise ValueError("Invalid dimension: %d" % (dimension,))
=======
            raise ValueError(f"Invalid dimension: {dimension}")
>>>>>>> 77ad0c0e
        elif dimension == sd:
            return self
        else:
            return ufc_hypercube(dimension)


class UFCQuadrilateral(UFCHypercube):
    r"""This is the reference quadrilateral with vertices
    (0.0, 0.0), (0.0, 1.0), (1.0, 0.0) and (1.0, 1.0).

    Orientation of a physical cell is computed systematically
    by comparing the canonical orderings of its facets and
    the facets in the FIAT reference cell.

    As an example, we compute the orientation of a
    quadrilateral cell:

       +---3---+           +--57---+
       |       |           |       |
       0       1          43       55
       |       |           |       |
       +---2---+           +--42---+
    FIAT canonical     Mapped example physical cell

    Suppose that the facets of the physical cell
    are canonically ordered as:

    C = [55, 42, 43, 57]

    FIAT index to Physical index map must be such that
    C[0] = 55 is mapped to a vertical facet; in this
    example it is:

    M = [43, 55, 42, 57]

    C and M are decomposed into "vertical" and "horizontal"
    parts, keeping the relative orders of numbers:

    C -> C0 = [55, 43], C1 = [42, 57]
    M -> M0 = [43, 55], M1 = [42, 57]

    Then the orientation of the cell is computed as the
    following:

    C0.index(M0[0]) = 1; C0.remove(M0[0])
    C0.index(M0[1]) = 0; C0.remove(M0[1])
    C1.index(M1[0]) = 0; C1.remove(M1[0])
    C1.index(M1[1]) = 0; C1.remove(M1[1])

    o = 2 * 1 + 0 = 2
    """

    def __init__(self):
<<<<<<< HEAD
        super(UFCQuadrilateral, self).__init__(2)
=======
        super().__init__(2)
>>>>>>> 77ad0c0e


class UFCHexahedron(UFCHypercube):
    """This is the reference hexahedron with vertices
    (0.0, 0.0, 0.0), (0.0, 0.0, 1.0), (0.0, 1.0, 0.0), (0.0, 1.0, 1.0),
    (1.0, 0.0, 0.0), (1.0, 0.0, 1.0), (1.0, 1.0, 0.0) and (1.0, 1.0, 1.0)."""

    def __init__(self):
<<<<<<< HEAD
        super(UFCHexahedron, self).__init__(3)
=======
        super().__init__(3)
>>>>>>> 77ad0c0e


def make_affine_mapping(xs, ys):
    """Constructs (A,b) such that x --> A * x + b is the affine
    mapping from the simplex defined by xs to the simplex defined by ys."""

    dim_x = len(xs[0])
    dim_y = len(ys[0])

    if len(xs) != len(ys):
        raise Exception("")

    # find A in R^{dim_y,dim_x}, b in R^{dim_y} such that
    # A xs[i] + b = ys[i] for all i

    mat = numpy.zeros((dim_x * dim_y + dim_y, dim_x * dim_y + dim_y), "d")
    rhs = numpy.zeros((dim_x * dim_y + dim_y,), "d")

    # loop over points
    for i in range(len(xs)):
        # loop over components of each A * point + b
        for j in range(dim_y):
            row_cur = i * dim_y + j
            col_start = dim_x * j
            col_finish = col_start + dim_x
            mat[row_cur, col_start:col_finish] = numpy.array(xs[i])
            rhs[row_cur] = ys[i][j]
            # need to get terms related to b
            mat[row_cur, dim_y * dim_x + j] = 1.0

    sol = numpy.linalg.solve(mat, rhs)

    A = numpy.reshape(sol[:dim_x * dim_y], (dim_y, dim_x))
    b = sol[dim_x * dim_y:]

    return A, b


def ufc_hypercube(spatial_dim):
    """Factory function that maps spatial dimension to an instance of
    the UFC reference hypercube of that dimension."""
    if spatial_dim == 0:
        return Point()
    elif spatial_dim == 1:
        return UFCInterval()
    elif spatial_dim == 2:
        return UFCQuadrilateral()
    elif spatial_dim == 3:
        return UFCHexahedron()
    else:
<<<<<<< HEAD
        raise RuntimeError("Can't create UFC hypercube of dimension %s." % str(spatial_dim))
=======
        raise RuntimeError(f"Can't create UFC hypercube of dimension {spatial_dim}.")
>>>>>>> 77ad0c0e


def default_simplex(spatial_dim):
    """Factory function that maps spatial dimension to an instance of
    the default reference simplex of that dimension."""
    if spatial_dim == 0:
        return Point()
    elif spatial_dim == 1:
        return DefaultLine()
    elif spatial_dim == 2:
        return DefaultTriangle()
    elif spatial_dim == 3:
        return DefaultTetrahedron()
    else:
        raise RuntimeError(f"Can't create default simplex of dimension {spatial_dim}.")


def ufc_simplex(spatial_dim):
    """Factory function that maps spatial dimension to an instance of
    the UFC reference simplex of that dimension."""
    if spatial_dim == 0:
        return Point()
    elif spatial_dim == 1:
        return UFCInterval()
    elif spatial_dim == 2:
        return UFCTriangle()
    elif spatial_dim == 3:
        return UFCTetrahedron()
    else:
        raise RuntimeError(f"Can't create UFC simplex of dimension {spatial_dim}.")


def symmetric_simplex(spatial_dim):
    A = numpy.array([[2, 1, 1],
                     [0, numpy.sqrt(3), numpy.sqrt(3)/3],
                     [0, 0, numpy.sqrt(6)*(2/3)]])
    A = A[:spatial_dim, :][:, :spatial_dim]
    b = A.sum(axis=1) * (-1 / (1 + spatial_dim))
    Ref1 = ufc_simplex(spatial_dim)
    v = numpy.dot(Ref1.get_vertices(), A.T) + b[None, :]
    vertices = tuple(map(tuple, v))
    return SymmetricSimplex(Ref1.get_shape(), vertices, Ref1.get_topology())


def ufc_cell(cell):
    """Handle incoming calls from FFC."""

    # celltype could be a string or a cell.
    if isinstance(cell, str):
        celltype = cell
    else:
        celltype = cell.cellname()

    if " * " in celltype:
        # Tensor product cell
        return TensorProductCell(*map(ufc_cell, celltype.split(" * ")))
    elif celltype == "quadrilateral":
        return UFCQuadrilateral()
    elif celltype == "hexahedron":
        return UFCHexahedron()
    elif celltype == "vertex":
        return ufc_simplex(0)
    elif celltype == "interval":
        return ufc_simplex(1)
    elif celltype == "triangle":
        return ufc_simplex(2)
    elif celltype == "tetrahedron":
        return ufc_simplex(3)
    else:
        raise RuntimeError(f"Don't know how to create UFC cell of type {str(celltype)}")


def volume(verts):
    """Constructs the volume of the simplex spanned by verts"""

    # use fact that volume of UFC reference element is 1/n!
    sd = len(verts) - 1
    ufcel = ufc_simplex(sd)
    ufcverts = ufcel.get_vertices()

    A, b = make_affine_mapping(ufcverts, verts)

    # can't just take determinant since, e.g. the face of
    # a tet being mapped to a 2d triangle doesn't have a
    # square matrix

    (u, s, vt) = numpy.linalg.svd(A)

    # this is the determinant of the "square part" of the matrix
    # (ie the part that maps the restriction of the higher-dimensional
    # stuff to UFC element
    p = numpy.prod([si for si in s if (si) > 1.e-10])

    return p / factorial(sd)


def tuple_sum(tree):
    """
    This function calculates the sum of elements in a tuple, it is needed to handle nested tuples in TensorProductCell.
    Example: tuple_sum(((1, 0), 1)) returns 2
    If input argument is not the tuple, returns input.
    """
    if isinstance(tree, tuple):
        return sum(map(tuple_sum, tree))
    else:
        return tree


def is_ufc(cell):
    if isinstance(cell, (Point, UFCInterval, UFCHypercube, UFCSimplex)):
<<<<<<< HEAD
        return True
    elif isinstance(cell, TensorProductCell):
        return reduce(lambda a, b: a and b, [is_ufc(c) for c in cell.cells])
=======
        return True
    elif isinstance(cell, TensorProductCell):
        return all(is_ufc(c) for c in cell.cells)
    else:
        return False


def is_hypercube(cell):
    if isinstance(cell, (DefaultLine, UFCInterval, Hypercube)):
        return True
    elif isinstance(cell, TensorProductCell):
        return all(is_hypercube(c) for c in cell.cells)
>>>>>>> 77ad0c0e
    else:
        return False


def is_hypercube(cell):
    if isinstance(cell, (DefaultLine, UFCInterval, Hypercube)):
        return True
    elif isinstance(cell, TensorProductCell):
        res = reduce(lambda a, b: a and b, [is_hypercube(c) for c in cell.cells])
    else:
        res = False
    # breakpoint()
    res2 = len(cell.vertices) == 2 ** cell.get_dimension()
    # assert res == res2
    return res2


def flatten_reference_cube(ref_el):
    """This function flattens a Tensor Product hypercube to the corresponding UFC hypercube"""
    if ref_el.get_spatial_dimension() <= 1:
        # Just return point/interval cell arguments
        return ref_el
    else:
        # Handle cases where cell is a quad/cube constructed from a tensor product or
        # an already flattened element
        if isinstance(ref_el, TensorProductCell):
            if is_ufc(ref_el):
                return ufc_hypercube(ref_el.get_spatial_dimension())
            return Hypercube(ref_el.get_spatial_dimension(), ref_el)
        elif is_hypercube(ref_el):
            return ref_el
        else:
            raise TypeError('Invalid cell type')


def flatten_entities(topology_dict):
    """This function flattens topology dict of TensorProductCell and entity_dofs dict of TensorProductElement"""

    flattened_entities = defaultdict(list)
    for dim in sorted(topology_dict.keys()):
        flat_dim = tuple_sum(dim)
        flattened_entities[flat_dim] += [v for k, v in sorted(topology_dict[dim].items())]

    return {dim: dict(enumerate(entities))
            for dim, entities in flattened_entities.items()}


def flatten_permutations(perm_dict):
    """This function flattens permutation dict of TensorProductElement"""

    flattened_permutations = defaultdict(list)
    for dim in sorted(perm_dict.keys()):
        flat_dim = tuple_sum(dim)
        flattened_permutations[flat_dim] += [{o: v[o_tuple] for o, o_tuple in enumerate(sorted(v))}
                                             for k, v in sorted(perm_dict[dim].items())]
    return {dim: dict(enumerate(perms))
            for dim, perms in flattened_permutations.items()}


def compute_unflattening_map(topology_dict):
    """This function returns unflattening map for the given tensor product topology dict."""

    counter = defaultdict(count)
    unflattening_map = {}

    for dim, entities in sorted(topology_dict.items()):
        flat_dim = tuple_sum(dim)
        for entity in entities:
            flat_entity = next(counter[flat_dim])
            unflattening_map[(flat_dim, flat_entity)] = (dim, entity)

    return unflattening_map


def max_complex(complexes):
    max_cell = max(complexes)
    if all(max_cell >= b for b in complexes):
        return max_cell
    else:
        raise ValueError("Cannot find the maximal complex")


def cell_to_simplex(cell):
    if cell.is_simplex():
        return cell
    else:
        return ufc_simplex(cell.get_dimension())<|MERGE_RESOLUTION|>--- conflicted
+++ resolved
@@ -1357,28 +1357,16 @@
 
 class Hypercube(Cell):
     """Abstract class for a reference hypercube"""
-<<<<<<< HEAD
 
     def __init__(self, dimension, product):
         self.dimension = dimension
         self.shape = hypercube_shapes[dimension]
 
-=======
-
-    def __init__(self, dimension, product):
-        self.dimension = dimension
-        self.shape = hypercube_shapes[dimension]
-
->>>>>>> 77ad0c0e
         pt = product.get_topology()
         verts = product.get_vertices()
         topology = flatten_entities(pt)
 
-<<<<<<< HEAD
-        super(Hypercube, self).__init__(self.shape, verts, topology)
-=======
         super().__init__(self.shape, verts, topology)
->>>>>>> 77ad0c0e
 
         self.product = product
         self.unflattening_map = compute_unflattening_map(pt)
@@ -1396,11 +1384,7 @@
         """
         sd = self.get_spatial_dimension()
         if dimension > sd:
-<<<<<<< HEAD
-            raise ValueError("Invalid dimension: %d" % (dimension,))
-=======
             raise ValueError(f"Invalid dimension: {(dimension,)}")
->>>>>>> 77ad0c0e
         elif dimension == sd:
             return self
         else:
@@ -1477,7 +1461,6 @@
 
 class UFCHypercube(Hypercube):
     """Reference UFC Hypercube
-<<<<<<< HEAD
 
     UFCHypercube: [0, 1]^d with vertices in
     lexicographical order."""
@@ -1485,7 +1468,7 @@
     def __init__(self, dim):
         cells = [UFCInterval()] * dim
         product = TensorProductCell(*cells)
-        super(UFCHypercube, self).__init__(dim, product)
+        super().__init__(dim, product)
 
     def construct_subelement(self, dimension):
         """Constructs the reference element of a cell subentity
@@ -1495,7 +1478,7 @@
         """
         sd = self.get_spatial_dimension()
         if dimension > sd:
-            raise ValueError("Invalid dimension: %d" % (dimension,))
+            raise ValueError(f"Invalid dimension: {dimension}")
         elif dimension == sd:
             return self
         else:
@@ -1549,123 +1532,16 @@
     """
 
     def __init__(self):
-        super(UFCQuadrilateral, self).__init__(2)
+        super().__init__(2)
 
 
 class UFCHexahedron(UFCHypercube):
     """This is the reference hexahedron with vertices
     (0.0, 0.0, 0.0), (0.0, 0.0, 1.0), (0.0, 1.0, 0.0), (0.0, 1.0, 1.0),
     (1.0, 0.0, 0.0), (1.0, 0.0, 1.0), (1.0, 1.0, 0.0) and (1.0, 1.0, 1.0)."""
-    
+
     def __init__(self):
-        super(UFCHexahedron, self).__init__(3)
-
-
-class UFCHypercube(Hypercube):
-    """Reference UFC Hypercube
-
-    UFCHypercube: [0, 1]^d with vertices in
-    lexicographical order."""
-
-    def __init__(self, dim):
-        cells = [UFCInterval()] * dim
-        product = TensorProductCell(*cells)
-        super(UFCHypercube, self).__init__(dim, product)
-=======
-
-    UFCHypercube: [0, 1]^d with vertices in
-    lexicographical order."""
-
-    def __init__(self, dim):
-        cells = [UFCInterval()] * dim
-        product = TensorProductCell(*cells)
-        super().__init__(dim, product)
->>>>>>> 77ad0c0e
-
-    def construct_subelement(self, dimension):
-        """Constructs the reference element of a cell subentity
-        specified by subelement dimension.
-
-        :arg dimension: subentity dimension (integer)
-        """
-        sd = self.get_spatial_dimension()
-        if dimension > sd:
-<<<<<<< HEAD
-            raise ValueError("Invalid dimension: %d" % (dimension,))
-=======
-            raise ValueError(f"Invalid dimension: {dimension}")
->>>>>>> 77ad0c0e
-        elif dimension == sd:
-            return self
-        else:
-            return ufc_hypercube(dimension)
-
-
-class UFCQuadrilateral(UFCHypercube):
-    r"""This is the reference quadrilateral with vertices
-    (0.0, 0.0), (0.0, 1.0), (1.0, 0.0) and (1.0, 1.0).
-
-    Orientation of a physical cell is computed systematically
-    by comparing the canonical orderings of its facets and
-    the facets in the FIAT reference cell.
-
-    As an example, we compute the orientation of a
-    quadrilateral cell:
-
-       +---3---+           +--57---+
-       |       |           |       |
-       0       1          43       55
-       |       |           |       |
-       +---2---+           +--42---+
-    FIAT canonical     Mapped example physical cell
-
-    Suppose that the facets of the physical cell
-    are canonically ordered as:
-
-    C = [55, 42, 43, 57]
-
-    FIAT index to Physical index map must be such that
-    C[0] = 55 is mapped to a vertical facet; in this
-    example it is:
-
-    M = [43, 55, 42, 57]
-
-    C and M are decomposed into "vertical" and "horizontal"
-    parts, keeping the relative orders of numbers:
-
-    C -> C0 = [55, 43], C1 = [42, 57]
-    M -> M0 = [43, 55], M1 = [42, 57]
-
-    Then the orientation of the cell is computed as the
-    following:
-
-    C0.index(M0[0]) = 1; C0.remove(M0[0])
-    C0.index(M0[1]) = 0; C0.remove(M0[1])
-    C1.index(M1[0]) = 0; C1.remove(M1[0])
-    C1.index(M1[1]) = 0; C1.remove(M1[1])
-
-    o = 2 * 1 + 0 = 2
-    """
-
-    def __init__(self):
-<<<<<<< HEAD
-        super(UFCQuadrilateral, self).__init__(2)
-=======
-        super().__init__(2)
->>>>>>> 77ad0c0e
-
-
-class UFCHexahedron(UFCHypercube):
-    """This is the reference hexahedron with vertices
-    (0.0, 0.0, 0.0), (0.0, 0.0, 1.0), (0.0, 1.0, 0.0), (0.0, 1.0, 1.0),
-    (1.0, 0.0, 0.0), (1.0, 0.0, 1.0), (1.0, 1.0, 0.0) and (1.0, 1.0, 1.0)."""
-
-    def __init__(self):
-<<<<<<< HEAD
-        super(UFCHexahedron, self).__init__(3)
-=======
         super().__init__(3)
->>>>>>> 77ad0c0e
 
 
 def make_affine_mapping(xs, ys):
@@ -1716,11 +1592,7 @@
     elif spatial_dim == 3:
         return UFCHexahedron()
     else:
-<<<<<<< HEAD
-        raise RuntimeError("Can't create UFC hypercube of dimension %s." % str(spatial_dim))
-=======
         raise RuntimeError(f"Can't create UFC hypercube of dimension {spatial_dim}.")
->>>>>>> 77ad0c0e
 
 
 def default_simplex(spatial_dim):
@@ -1831,11 +1703,6 @@
 
 def is_ufc(cell):
     if isinstance(cell, (Point, UFCInterval, UFCHypercube, UFCSimplex)):
-<<<<<<< HEAD
-        return True
-    elif isinstance(cell, TensorProductCell):
-        return reduce(lambda a, b: a and b, [is_ufc(c) for c in cell.cells])
-=======
         return True
     elif isinstance(cell, TensorProductCell):
         return all(is_ufc(c) for c in cell.cells)
@@ -1848,7 +1715,6 @@
         return True
     elif isinstance(cell, TensorProductCell):
         return all(is_hypercube(c) for c in cell.cells)
->>>>>>> 77ad0c0e
     else:
         return False
 
