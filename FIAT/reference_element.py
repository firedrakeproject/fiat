# Copyright (C) 2008 Robert C. Kirby (Texas Tech University)
#
# This file is part of FIAT (https://www.fenicsproject.org)
#
# SPDX-License-Identifier:    LGPL-3.0-or-later
#
# Modified by David A. Ham (david.ham@imperial.ac.uk), 2014
# Modified by Lizao Li (lzlarryli@gmail.com), 2016

"""
Abstract class and particular implementations of finite element
reference simplex geometry/topology.

Provides an abstract base class and particular implementations for the
reference simplex geometry and topology.
The rest of FIAT is abstracted over this module so that different
reference element geometry (e.g. a vertex at (0,0) versus at (-1,-1))
and orderings of entities have a single point of entry.

Currently implemented are UFC and Default Line, Triangle and Tetrahedron.
"""
import operator
from collections import defaultdict
from functools import reduce
from itertools import chain, count, product
from math import factorial

import numpy
from gem.utils import safe_repr
from recursivenodes.nodes import _decode_family, _recursive

from FIAT.orientation_utils import (
    Orientation,
    make_cell_orientation_reflection_map_simplex,
    make_cell_orientation_reflection_map_tensorproduct,
    make_entity_permutations_simplex,
)

POINT = 0
LINE = 1
TRIANGLE = 2
TETRAHEDRON = 3
QUADRILATERAL = 11
HEXAHEDRON = 111
TENSORPRODUCT = 99

hypercube_shapes = {2: QUADRILATERAL, 3: HEXAHEDRON}


def multiindex_equal(d, isum, imin=0):
    """A generator for d-tuple multi-indices whose sum is isum and minimum is imin.
    """
    if d <= 0:
        return
    imax = isum - (d - 1) * imin
    if imax < imin:
        return
    for i in range(imin, imax):
        for a in multiindex_equal(d - 1, isum - i, imin=imin):
            yield a + (i,)
    yield (imin,) * (d - 1) + (imax,)


def lattice_iter(start, finish, depth):
    """Generator iterating over the depth-dimensional lattice of
    integers between start and (finish-1).  This works on simplices in
    0d, 1d, 2d, 3d, and beyond"""
    if depth == 0:
        yield tuple()
    elif depth == 1:
        for ii in range(start, finish):
            yield (ii,)
    else:
        for ii in range(start, finish):
            for jj in lattice_iter(start, finish - ii, depth - 1):
                yield jj + (ii,)


def make_lattice(verts, n, interior=0, variant=None):
    """Constructs a lattice of points on the simplex defined by verts.
    For example, the 1:st order lattice will be just the vertices.
    The optional argument interior specifies how many points from
    the boundary to omit.  For example, on a line with n = 2,
    and interior = 0, this function will return the vertices and
    midpoint, but with interior = 1, it will only return the
    midpoint."""
    if variant is None:
        variant = "equispaced"
    recursivenodes_families = {
        "equispaced": "equi",
        "equispaced_interior": "equi_interior",
        "gll": "lgl"}
    family = recursivenodes_families.get(variant, variant)
    family = _decode_family(family)
    D = len(verts)
    X = numpy.array(verts)
    get_point = lambda alpha: tuple(numpy.dot(_recursive(D - 1, n, alpha, family), X))
    return list(map(get_point, multiindex_equal(D, n, interior)))


def linalg_subspace_intersection(A, B):
    """Computes the intersection of the subspaces spanned by the
    columns of 2-dimensional arrays A,B using the algorithm found in
    Golub and van Loan (3rd ed) p. 604.  A should be in
    R^{m,p} and B should be in R^{m,q}.  Returns an orthonormal basis
    for the intersection of the spaces, stored in the columns of
    the result."""

    # check that vectors are in same space
    if A.shape[0] != B.shape[0]:
        raise Exception("Dimension error")

    # A,B are matrices of column vectors
    # compute the intersection of span(A) and span(B)

    # Compute the principal vectors/angles between the subspaces, G&vL
    # p.604
    (qa, _ra) = numpy.linalg.qr(A)
    (qb, _rb) = numpy.linalg.qr(B)

    C = numpy.dot(numpy.transpose(qa), qb)

    (y, c, _zt) = numpy.linalg.svd(C)

    U = numpy.dot(qa, y)

    rank_c = len([s for s in c if numpy.abs(1.0 - s) < 1.e-10])

    return U[:, :rank_c]


class Cell:
    """Abstract class for a reference cell.  Provides accessors for
    geometry (vertex coordinates) as well as topology (orderings of
    vertices that make up edges, faces, etc."""
    def __init__(self, shape, vertices, topology):
        """The constructor takes a shape code, the physical vertices expressed
        as a list of tuples of numbers, and the topology of a cell.

        The topology is stored as a dictionary of dictionaries t[i][j]
        where i is the dimension and j is the index of the facet of
        that dimension.  The result is a list of the vertices
        comprising the facet."""
        self.shape = shape
        self.vertices = vertices
        self.topology = topology

        # Given the topology, work out for each entity in the cell,
        # which other entities it contains.
        self.sub_entities = {}
        for dim, entities in topology.items():
            self.sub_entities[dim] = {}

            for e, v in entities.items():
                vertices = frozenset(v)
                sub_entities = []

                for dim_, entities_ in topology.items():
                    for e_, vertices_ in entities_.items():
                        if vertices.issuperset(vertices_):
                            sub_entities.append((dim_, e_))

                # Sort for the sake of determinism and by UFC conventions
                self.sub_entities[dim][e] = sorted(sub_entities)

        # Build super-entity dictionary by inverting the sub-entity dictionary
        self.super_entities = {dim: {entity: [] for entity in topology[dim]} for dim in topology}
        for dim0 in topology:
            for e0 in topology[dim0]:
                for dim1, e1 in self.sub_entities[dim0][e0]:
                    self.super_entities[dim1][e1].append((dim0, e0))

        # Build connectivity dictionary for easier queries
        self.connectivity = {}
        for dim0 in sorted(topology):
            for dim1 in sorted(topology):
                self.connectivity[(dim0, dim1)] = []

            for entity in sorted(topology[dim0]):
                children = self.sub_entities[dim0][entity]
                parents = self.super_entities[dim0][entity]
                for dim1 in sorted(topology):
                    neighbors = children if dim1 < dim0 else parents
                    d01_entities = tuple(e for d, e in neighbors if d == dim1)
                    self.connectivity[(dim0, dim1)].append(d01_entities)

        # Dictionary with derived cells
        self._split_cache = {}

    def __repr__(self):
        return f"{type(self).__name__}({self.shape!r}, {safe_repr(self.vertices)}, {self.topology!r})"

    def _key(self):
        """Hashable object key data (excluding type)."""
        # Default: only type matters
        return None

    def __hash__(self):
        return hash((type(self), self._key()))

    def get_shape(self):
        """Returns the code for the element's shape."""
        return self.shape

    def get_vertices(self):
        """Returns an iterable of the element's vertices, each stored as a
        tuple."""
        return self.vertices

    def get_spatial_dimension(self):
        """Returns the spatial dimension in which the element lives."""
        return len(self.vertices[0])

    def get_topology(self):
        """Returns a dictionary encoding the topology of the element.

        The dictionary's keys are the spatial dimensions (0, 1, ...)
        and each value is a dictionary mapping."""
        return self.topology

    def get_connectivity(self):
        """Returns a dictionary encoding the connectivity of the element.

        The dictionary's keys are the spatial dimensions pairs ((1, 0),
        (2, 0), (2, 1), ...) and each value is a list with entities
        of second dimension ordered by local dim0-dim1 numbering."""
        return self.connectivity

    def get_vertices_of_subcomplex(self, t):
        """Returns the tuple of vertex coordinates associated with the labels
        contained in the iterable t."""
        return tuple(self.vertices[ti] for ti in t)

    def get_dimension(self):
        """Returns the subelement dimension of the cell.  For tensor
        product cells, this a tuple of dimensions for each cell in the
        product.  For all other cells, this is the same as the spatial
        dimension."""
        raise NotImplementedError("Should be implemented in a subclass.")

    def construct_subelement(self, dimension):
        """Constructs the reference element of a cell subentity
        specified by subelement dimension.

        :arg dimension: `tuple` for tensor product cells, `int` otherwise
        """
        raise NotImplementedError("Should be implemented in a subclass.")

    def construct_subcomplex(self, dimension):
        """Constructs the reference subcomplex of the parent cell subentity
        specified by subcomplex dimension.

        :arg dimension: `tuple` for tensor product cells, `int` otherwise
        """
        if self.get_parent() is None:
            return self.construct_subelement(dimension)
        raise NotImplementedError("Should be implemented in a subclass.")

    def get_entity_transform(self, dim, entity_i):
        """Returns a mapping of point coordinates from the
        `entity_i`-th subentity of dimension `dim` to the cell.

        :arg dim: `tuple` for tensor product cells, `int` otherwise
        :arg entity_i: entity number (integer)
        """
        raise NotImplementedError("Should be implemented in a subclass.")

    def symmetry_group_size(self, dim):
        """Returns the size of the symmetry group of an entity of
        dimension `dim`."""
        raise NotImplementedError("Should be implemented in a subclass.")

    def cell_orientation_reflection_map(self):
        """Return the map indicating whether each possible cell orientation causes reflection (``1``) or not (``0``)."""
        raise NotImplementedError("Should be implemented in a subclass.")

    def extract_extrinsic_orientation(self, o):
        """Extract extrinsic orientation.

        Parameters
        ----------
        o : Orientation
            Total orientation.

        Returns
        -------
        Orientation
            Extrinsic orientation.

        """
        raise NotImplementedError("Should be implemented in a subclass.")

    def extract_intrinsic_orientation(self, o, axis):
        """Extract intrinsic orientation.

        Parameters
        ----------
        o : Orientation
            Total orientation.
        axis : int
            Reference cell axis for which intrinsic orientation is computed.

        Returns
        -------
        Orientation
            Intrinsic orientation.

        """
        raise NotImplementedError("Should be implemented in a subclass.")

    @property
    def extrinsic_orientation_permutation_map(self):
        """A map from extrinsic orientations to corresponding axis permutation matrices.

        Notes
        -----
        result[eo] gives the physical axis-reference axis permutation matrix corresponding to
        eo (extrinsic orientation).

        """
        raise NotImplementedError("Should be implemented in a subclass.")

    def is_simplex(self):
        return False

    def is_macrocell(self):
        return False

    def get_interior_facets(self, dim):
        """Return the interior facets this cell is a split and () otherwise."""
        return ()

    def get_parent(self):
        """Return the parent cell if this cell is a split and None otherwise."""
        return None

    def get_parent_complex(self):
        """Return the parent complex if this cell is a split and None otherwise."""
        return None

    def is_parent(self, other, strict=False):
        """Return whether this cell is the parent of the other cell."""
        parent = other
        if strict:
            parent = parent.get_parent_complex()
        while parent is not None:
            if self == parent:
                return True
            parent = parent.get_parent_complex()
        return False

    def __eq__(self, other):
        if self is other:
            return True
        A, B = self.get_vertices(), other.get_vertices()
        if not (len(A) == len(B) and numpy.allclose(A, B)):
            return False
        atop = self.get_topology()
        btop = other.get_topology()
        for dim in atop:
            if set(atop[dim].values()) != set(btop[dim].values()):
                return False
        return True

    def __ne__(self, other):
        return not self.__eq__(other)

    def __gt__(self, other):
        return other.is_parent(self, strict=True)

    def __lt__(self, other):
        return self.is_parent(other, strict=True)

    def __ge__(self, other):
        return other.is_parent(self, strict=False)

    def __le__(self, other):
        return self.is_parent(other, strict=False)


class SimplicialComplex(Cell):
    r"""Abstract class for a simplicial complex.

    This consists of list of vertex locations and a topology map defining facets.
    """
    def __init__(self, shape, vertices, topology):
        # Make sure that every facet has the right number of vertices to be
        # a simplex.
        for dim in topology:
            for entity in topology[dim]:
                assert len(topology[dim][entity]) == dim + 1

        super().__init__(shape, vertices, topology)

    def compute_normal(self, facet_i, cell=None):
        """Returns the unit normal vector to facet i of codimension 1."""

        t = self.get_topology()
        sd = self.get_spatial_dimension()

        # To handle simplicial complex case:
        # Find a subcell of which facet_i is on the boundary
        # Note: this is trivial and vastly overengineered for the single-cell
        # case.
        if cell is None:
            cell = next(k for k, facets in enumerate(self.connectivity[(sd, sd-1)])
                        if facet_i in facets)
        verts = numpy.asarray(self.get_vertices_of_subcomplex(t[sd][cell]))
        # Interval case
        if self.get_shape() == LINE:
            v_i = t[1][cell].index(t[0][facet_i][0])
            n = verts[v_i] - verts[[1, 0][v_i]]
            return n / numpy.linalg.norm(n)

        # vectors from vertex 0 to each other vertex.
        vert_vecs_from_v0 = verts[1:, :] - verts[:1, :]

        (u, s, _) = numpy.linalg.svd(vert_vecs_from_v0)
        rank = len([si for si in s if si > 1.e-10])

        # this is the set of vectors that span the simplex
        spanu = u[:, :rank]

        vert_coords_of_facet = \
            self.get_vertices_of_subcomplex(t[sd-1][facet_i])

        # now I find everything normal to the facet.
        vcf = numpy.asarray(vert_coords_of_facet)
        facet_span = vcf[1:, :] - vcf[:1, :]
        (_, sf, vft) = numpy.linalg.svd(facet_span)

        # now get the null space from vft
        rankfacet = len([si for si in sf if si > 1.e-10])
        facet_normal_space = numpy.transpose(vft[rankfacet:, :])

        # now, I have to compute the intersection of
        # facet_span with facet_normal_space
        foo = linalg_subspace_intersection(facet_normal_space, spanu)

        num_cols = foo.shape[1]

        if num_cols != 1:
            raise Exception("barf in normal computation")

        # now need to get the correct sign
        # get a vector in the direction
        nfoo = foo[:, 0]

        # what is the vertex not in the facet?
        verts_set = set(t[sd][cell])
        verts_facet = set(t[sd - 1][facet_i])
        verts_diff = verts_set.difference(verts_facet)
        if len(verts_diff) != 1:
            raise Exception("barf in normal computation: getting sign")
        vert_off = verts_diff.pop()
        vert_on = verts_facet.pop()

        # get a vector from the off vertex to the facet
        v_to_facet = numpy.array(self.vertices[vert_on]) \
            - numpy.array(self.vertices[vert_off])

        if numpy.dot(v_to_facet, nfoo) > 0.0:
            return nfoo
        else:
            return -nfoo

    def compute_tangents(self, dim, i):
        """Computes tangents in any dimension based on differences
        between vertices and the first vertex of the i:th facet
        of dimension dim.  Returns a (possibly empty) list.
        These tangents are *NOT* normalized to have unit length."""
        t = self.get_topology()
        vs = numpy.array(self.get_vertices_of_subcomplex(t[dim][i]))
        return vs[1:] - vs[:1]

    def compute_normalized_tangents(self, dim, i):
        """Computes tangents in any dimension based on differences
        between vertices and the first vertex of the i:th facet
        of dimension dim.  Returns a (possibly empty) list.
        These tangents are normalized to have unit length."""
        ts = self.compute_tangents(dim, i)
        ts /= numpy.linalg.norm(ts, axis=1)[:, None]
        return ts

    def compute_edge_tangent(self, edge_i):
        """Computes the nonnormalized tangent to a 1-dimensional facet.
        returns a single vector."""
        t = self.get_topology()
        vs = numpy.asarray(self.get_vertices_of_subcomplex(t[1][edge_i]))
        return vs[1] - vs[0]

    def compute_normalized_edge_tangent(self, edge_i):
        """Computes the unit tangent vector to a 1-dimensional facet"""
        v = self.compute_edge_tangent(edge_i)
        v /= numpy.linalg.norm(v)
        return v

    def compute_face_tangents(self, face_i):
        """Computes the two tangents to a face.  Only implemented
        for a tetrahedron."""
        if self.get_spatial_dimension() != 3:
            raise Exception("can't get face tangents yet")
        t = self.get_topology()
        vs = numpy.asarray(self.get_vertices_of_subcomplex(t[2][face_i]))
        return vs[1:] - vs[:1]

    def compute_face_edge_tangents(self, dim, entity_id):
        """Computes all the edge tangents of any k-face with k>=1.
        The result is a array of binom(dim+1,2) vectors.
        This agrees with `compute_edge_tangent` when dim=1.
        """
        vert_ids = self.get_topology()[dim][entity_id]
        vert_coords = numpy.asarray(self.get_vertices_of_subcomplex(vert_ids))
        v0 = []
        v1 = []
        for source in range(dim):
            for dest in range(source + 1, dim + 1):
                v0.append(source)
                v1.append(dest)
        return vert_coords[v1] - vert_coords[v0]

    def make_points(self, dim, entity_id, order, variant=None, interior=1):
        """Constructs a lattice of points on the entity_id:th
        facet of dimension dim.  Order indicates how many points to
        include in each direction."""
        if dim == 0:
            return (self.get_vertices()[self.get_topology()[dim][entity_id][0]],)
            # return (self.get_vertices()[entity_id], )
        elif 0 < dim <= self.get_spatial_dimension():
            entity_verts = \
                self.get_vertices_of_subcomplex(
                    self.get_topology()[dim][entity_id])
            return make_lattice(entity_verts, order, interior=interior, variant=variant)
        else:
            raise ValueError("illegal dimension")

    def volume(self):
        """Computes the volume of the simplicial complex in the appropriate
        dimensional measure."""
        sd = self.get_spatial_dimension()
        return sum(self.volume_of_subcomplex(sd, k)
                   for k in self.topology[sd])

    def volume_of_subcomplex(self, dim, facet_no):
        vids = self.topology[dim][facet_no]
        return volume(self.get_vertices_of_subcomplex(vids))

    def compute_scaled_normal(self, facet_i):
        """Returns the unit normal to facet_i of scaled by the
        volume of that facet."""
        dim = self.get_spatial_dimension()
        v = self.volume_of_subcomplex(dim - 1, facet_i)
        return self.compute_normal(facet_i) * v

    def compute_reference_normal(self, facet_dim, facet_i):
        """Returns the unit normal in infinity norm to facet_i."""
        assert facet_dim == self.get_spatial_dimension() - 1
        n = SimplicialComplex.compute_normal(self, facet_i)  # skip UFC overrides
        return n / numpy.linalg.norm(n, numpy.inf)

    def get_entity_transform(self, dim, entity):
        """Returns a mapping of point coordinates from the
        `entity`-th subentity of dimension `dim` to the cell.

        :arg dim: subentity dimension (integer)
        :arg entity: entity number (integer)
        """
        topology = self.get_topology()
        celldim = self.get_spatial_dimension()
        codim = celldim - dim
        if dim == 0:
            # Special case vertices.
            i, = topology[dim][entity]
            offset = numpy.asarray(self.get_vertices()[i])
            C = numpy.zeros((dim, ) + offset.shape)
        elif dim == celldim and len(self.topology[celldim]) == 1:
            assert entity == 0
            return lambda x: x
        else:
            subcell = self.construct_subelement(dim)
            subdim = subcell.get_spatial_dimension()
            assert subdim == celldim - codim

            # Entity vertices in entity space.
            v_e = numpy.asarray(subcell.get_vertices())
            A = v_e[1:] - v_e[:1]

            # Entity vertices in cell space.
            v_c = numpy.asarray(self.get_vertices_of_subcomplex(topology[dim][entity]))
            B = v_c[1:] - v_c[:1]

            C = numpy.linalg.solve(A, B)

            offset = v_c[0] - numpy.dot(v_e[0], C)

        def transform(point):
            out = numpy.dot(point, C)
            return numpy.add(out, offset, out=out)

        return transform

    def get_dimension(self):
        """Returns the subelement dimension of the cell.  Same as the
        spatial dimension."""
        return self.get_spatial_dimension()

    def compute_barycentric_coordinates(self, points, entity=None, rescale=False):
        """Returns the barycentric coordinates of a list of points on the complex."""
        if len(points) == 0:
            return points
        if entity is None:
            entity = (self.get_spatial_dimension(), 0)
        entity_dim, entity_id = entity
        top = self.get_topology()
        sd = self.get_spatial_dimension()

        # get a subcell containing the entity and the restriction indices of the entity
        indices = slice(None)
        subcomplex = top[entity_dim][entity_id]
        if entity_dim != sd:
            cell_id = self.connectivity[(entity_dim, sd)][0][0]
            indices = [i for i, v in enumerate(top[sd][cell_id]) if v in subcomplex]
            subcomplex = top[sd][cell_id]

        cell_verts = self.get_vertices_of_subcomplex(subcomplex)
        ref_verts = numpy.eye(sd + 1)
        A, b = make_affine_mapping(cell_verts, ref_verts)
        A, b = A[indices], b[indices]
        if rescale:
            # rescale barycentric coordinates by the height wrt. to the facet
            h = 1 / numpy.linalg.norm(A, axis=1)
            b *= h
            A *= h[:, None]
        out = numpy.dot(points, A.T)
        return numpy.add(out, b, out=out)

    def compute_bubble(self, points, entity=None):
        """Returns the lowest-order bubble on an entity evaluated at the given
        points on the cell."""
        return numpy.prod(self.compute_barycentric_coordinates(points, entity), axis=1)

    def distance_to_point_l1(self, points, entity=None, rescale=False):
        # noqa: D301
        """Get the L1 distance (aka 'manhatten', 'taxicab' or rectilinear
        distance) from an entity to a point with 0.0 if the point is inside the entity.

        Parameters
        ----------
        points : numpy.ndarray or list
            The coordinates of the points.
        entity : tuple or None
            A tuple of entity dimension and entity id.
        rescale : bool
            If true, the L1 distance is measured with respect to rescaled
            barycentric coordinates, such that the L1 and L2 distances agree
            for points opposite to a single facet.

        Returns
        -------
        numpy.float64 or numpy.ndarray
            The L1 distance, also known as taxicab, manhatten or rectilinear
            distance, of the cell to the point. If 0.0 the point is inside the
            cell.

        Notes
        -----

        This is done with the help of barycentric coordinates where the general
        algorithm is to compute the most negative (i.e. minimum) barycentric
        coordinate then return its negative. For implementation reasons we
        return the sum of all the negative barycentric coordinates. In each of
        the below examples the point coordinate is `X` with appropriate
        dimensions.

        Consider, for example, a UFCInterval. We have two vertices which make
        the interval,
            `P0 = [0]` and
            `P1 = [1]`.
        Our point is
            `X = [x]`.
        Barycentric coordinates are defined as
            `X = alpha * P0 + beta * P1` where
            `alpha + beta = 1.0`.
        The solution is
            `alpha = 1 - X[0] = 1 - x` and
            `beta = X[0] = x`.
        If both `alpha` and `beta` are positive, the point is inside the
        reference interval.

        `---regionA---P0=0------P1=1---regionB---`

        If we are in `regionA`, `alpha` is negative and
        `-alpha = X[0] - 1.0` is the (positive) distance from `P0`.
        If we are in `regionB`, `beta` is negative and `-beta = -X[0]` is
        the exact (positive) distance from `P1`. Since we are in 1D the L1
        distance is the same as the L2 distance. If we are in the interval we
        can just return 0.0.

        Things get more complicated when we consider higher dimensions.
        Consider a UFCTriangle. We have three vertices which make the
        reference triangle,
            `P0 = (0, 0)`,
            `P1 = (1, 0)` and
            `P2 = (0, 1)`.
        Our point is
            `X = [x, y]`.
        Below is a diagram of the cell (which may not render correctly in
        sphinx):

        .. code-block:: text
        ```
                y-axis
                |
                |
          (0,1) P2
                | \\
                |  \\
                |   \\
                |    \\
                |  T  \\
                |      \\
                |       \\
                |        \\
            ---P0--------P1--- x-axis
          (0,0) |         (1,0)
        ```

        Barycentric coordinates are defined as
            `X = alpha * P0 + beta * P1 + gamma * P2` where
            `alpha + beta + gamma = 1.0`.
        The solution is
            `alpha = 1 - X[0] - X[1] = 1 - x - y`,
            `beta = X[0] = x` and
            `gamma = X[1] = y`.
        If all three are positive, the point is inside the reference cell.
        If any are negative, we are outside it. The absolute sum of any
        negative barycentric coordinates usefully gives the L1 distance from
        the cell to the point. For example the point (1,1) has L1 distance
        1 from the cell: on this case alpha = -1, beta = 1 and gamma = 1.
        -alpha = 1 is the L1 distance. For comparison the L2 distance (the
        length of the vector from the nearest point on the cell to the point)
        is sqrt(0.5^2 + 0.5^2) = 0.707. Similarly the point (-1.0, -1.0) has
        alpha = 3, beta = -1 and gamma = -1. The absolute sum of beta and gamma
        2 which is again the L1 distance. The L2 distance in this case is
        sqrt(1^2 + 1^2) = 1.414.

        For a UFCTetrahedron we have four vertices
            `P0 = (0,0,0)`,
            `P1 = (1,0,0)`,
            `P2 = (0,1,0)` and
            `P3 = (0,0,1)`.
        Our point is
            `X = [x, y, z]`.
        The barycentric coordinates are defined as
            `X = alpha * P0 + beta * P1 + gamma * P2 + delta * P3`
            where
            `alpha + beta + gamma + delta = 1.0`.
        The solution is
            `alpha = 1 - X[0] - X[1] - X[2] = 1 - x - y - z`,
            `beta = X[0] = x`,
            `gamma = X[1] = y` and
            `delta = X[2] = z`.
        The rules are the same as for the tetrahedron but with one extra
        barycentric coordinate. Our approximate distance, the absolute sum of
        the negative barycentric coordinates, is at worse around 4 times the
        actual distance to the tetrahedron.

        """
        # sum the negative part of each barycentric coordinate
        bary = self.compute_barycentric_coordinates(points, entity=entity, rescale=rescale)
        return 0.5 * abs(numpy.sum(abs(bary) - bary, axis=-1))

    def contains_point(self, point, epsilon=0.0, entity=None):
        """Checks if reference cell contains given point
        (with numerical tolerance as given by the L1 distance (aka 'manhatten',
        'taxicab' or rectilinear distance) to the cell.

        Parameters
        ----------
        point : numpy.ndarray, list or symbolic expression
            The coordinates of the point.
        epsilon : float
            The tolerance for the check.
        entity : tuple or None
            A tuple of entity dimension and entity id.

        Returns
        -------
        bool : True if the point is inside the cell, False otherwise.

        """
        return self.distance_to_point_l1(point, entity=entity) <= epsilon

    def extract_extrinsic_orientation(self, o):
        """Extract extrinsic orientation.

        Parameters
        ----------
        o : Orientation
            Total orientation.

        Returns
        -------
        Orientation
            Extrinsic orientation.

        """
        if not isinstance(o, Orientation):
            raise TypeError(f"Expecting an instance of Orientation : got {o}")
        return 0

    def extract_intrinsic_orientation(self, o, axis):
        """Extract intrinsic orientation.

        Parameters
        ----------
        o : Orientation
            Total orientation.
        axis : int
            Reference cell axis for which intrinsic orientation is computed.

        Returns
        -------
        Orientation
            Intrinsic orientation.

        """
        if not isinstance(o, Orientation):
            raise TypeError(f"Expecting an instance of Orientation : got {o}")
        if axis != 0:
            raise ValueError(f"axis ({axis}) != 0")
        return o

    @property
    def extrinsic_orientation_permutation_map(self):
        """A map from extrinsic orientations to corresponding axis permutation matrices.

        Notes
        -----
        result[eo] gives the physical axis-reference axis permutation matrix corresponding to
        eo (extrinsic orientation).

        """
        return numpy.diag((1, )).astype(int).reshape((1, 1, 1))


class Simplex(SimplicialComplex):
    r"""Abstract class for a reference simplex.

    Orientation of a physical cell is computed systematically
    by comparing the canonical orderings of its facets and
    the facets in the FIAT reference cell.

    As an example, we compute the orientation of a
    triangular cell:

       +                    +
       | \                  | \
       1   0               47   42
       |     \              |     \
       +--2---+             +--43--+
    FIAT canonical     Mapped example physical cell

    Suppose that the facets of the physical cell
    are canonically ordered as:

    C = [43, 42, 47]

    FIAT facet to Physical facet map is given by:

    M = [42, 47, 43]

    Then the orientation of the cell is computed as:

    C.index(M[0]) = 1; C.remove(M[0])
    C.index(M[1]) = 1; C.remove(M[1])
    C.index(M[2]) = 0; C.remove(M[2])

    o = (1 * 2!) + (1 * 1!) + (0 * 0!) = 3
    """
    def is_simplex(self):
        return True

    def symmetry_group_size(self, dim):
        return factorial(dim + 1)

    def cell_orientation_reflection_map(self):
        """Return the map indicating whether each possible cell orientation causes reflection (``1``) or not (``0``)."""
        return make_cell_orientation_reflection_map_simplex(self.get_dimension())

    def get_facet_element(self):
        dimension = self.get_spatial_dimension()
        return self.construct_subelement(dimension - 1)


# Backwards compatible name
ReferenceElement = Simplex


class UFCSimplex(Simplex):

    def construct_subelement(self, dimension):
        """Constructs the reference element of a cell subentity
        specified by subelement dimension.

        :arg dimension: subentity dimension (integer)
        """
        return ufc_simplex(dimension)


class DefaultSimplex(Simplex):

    def construct_subelement(self, dimension):
        """Constructs the reference element of a cell subentity
        specified by subelement dimension.

        :arg dimension: subentity dimension (integer)
        """
        return default_simplex(dimension)


class SymmetricSimplex(Simplex):

    def construct_subelement(self, dimension):
        """Constructs the reference element of a cell subentity
        specified by subelement dimension.

        :arg dimension: subentity dimension (integer)
        """
        return symmetric_simplex(dimension)


class Point(Simplex):
    """This is the reference point."""

    def __init__(self):
        verts = ((),)
        topology = {0: {0: (0,)}}
        super().__init__(POINT, verts, topology)

    def construct_subelement(self, dimension):
        """Constructs the reference element of a cell subentity
        specified by subelement dimension.

        :arg dimension: subentity dimension (integer). Must be zero.
        """
        assert dimension == 0
        return self


class DefaultLine(DefaultSimplex):
    """This is the reference line with vertices (-1.0,) and (1.0,)."""

    def __init__(self):
        verts = ((-1.0,), (1.0,))
        edges = {0: (0, 1)}
        topology = {0: {0: (0,), 1: (1,)},
                    1: edges}
        super().__init__(LINE, verts, topology)


class UFCInterval(UFCSimplex):
    """This is the reference interval with vertices (0.0,) and (1.0,)."""

    def __init__(self):
        verts = ((0.0,), (1.0,))
        edges = {0: (0, 1)}
        topology = {0: {0: (0,), 1: (1,)},
                    1: edges}
        super().__init__(LINE, verts, topology)


class DefaultTriangle(DefaultSimplex):
    """This is the reference triangle with vertices (-1.0,-1.0),
    (1.0,-1.0), and (-1.0,1.0)."""

    def __init__(self):
        verts = ((-1.0, -1.0), (1.0, -1.0), (-1.0, 1.0))
        edges = {0: (1, 2),
                 1: (2, 0),
                 2: (0, 1)}
        faces = {0: (0, 1, 2)}
        topology = {0: {0: (0,), 1: (1,), 2: (2,)},
                    1: edges, 2: faces}
        super().__init__(TRIANGLE, verts, topology)


class UFCTriangle(UFCSimplex):
    """This is the reference triangle with vertices (0.0,0.0),
    (1.0,0.0), and (0.0,1.0)."""

    def __init__(self):
        verts = ((0.0, 0.0), (1.0, 0.0), (0.0, 1.0))
        edges = {0: (1, 2), 1: (0, 2), 2: (0, 1)}
        faces = {0: (0, 1, 2)}
        topology = {0: {0: (0,), 1: (1,), 2: (2,)},
                    1: edges, 2: faces}
        super().__init__(TRIANGLE, verts, topology)

    def compute_normal(self, i):
        "UFC consistent normal"
        t = self.compute_tangents(1, i)[0]
        n = numpy.array((t[1], -t[0]))
        return n / numpy.linalg.norm(n)


class IntrepidTriangle(Simplex):
    """This is the Intrepid triangle with vertices (0,0),(1,0),(0,1)"""

    def __init__(self):
        verts = ((0.0, 0.0), (1.0, 0.0), (0.0, 1.0))
        edges = {0: (0, 1),
                 1: (1, 2),
                 2: (2, 0)}
        faces = {0: (0, 1, 2)}
        topology = {0: {0: (0,), 1: (1,), 2: (2,)},
                    1: edges, 2: faces}
        super().__init__(TRIANGLE, verts, topology)

    def get_facet_element(self):
        # I think the UFC interval is equivalent to what the
        # IntrepidInterval would be.
        return UFCInterval()


class DefaultTetrahedron(DefaultSimplex):
    """This is the reference tetrahedron with vertices (-1,-1,-1),
    (1,-1,-1),(-1,1,-1), and (-1,-1,1)."""

    def __init__(self):
        verts = ((-1.0, -1.0, -1.0), (1.0, -1.0, -1.0),
                 (-1.0, 1.0, -1.0), (-1.0, -1.0, 1.0))
        vs = {0: (0, ),
              1: (1, ),
              2: (2, ),
              3: (3, )}
        edges = {0: (1, 2),
                 1: (2, 0),
                 2: (0, 1),
                 3: (0, 3),
                 4: (1, 3),
                 5: (2, 3)}
        faces = {0: (1, 3, 2),
                 1: (2, 3, 0),
                 2: (3, 1, 0),
                 3: (0, 1, 2)}
        tets = {0: (0, 1, 2, 3)}
        topology = {0: vs, 1: edges, 2: faces, 3: tets}
        super().__init__(TETRAHEDRON, verts, topology)


class IntrepidTetrahedron(Simplex):
    """This is the reference tetrahedron with vertices (0,0,0),
    (1,0,0),(0,1,0), and (0,0,1) used in the Intrepid project."""

    def __init__(self):
        verts = ((0.0, 0.0, 0.0), (1.0, 0.0, 0.0), (0.0, 1.0, 0.0), (0.0, 0.0, 1.0))
        vs = {0: (0, ),
              1: (1, ),
              2: (2, ),
              3: (3, )}
        edges = {0: (0, 1),
                 1: (1, 2),
                 2: (2, 0),
                 3: (0, 3),
                 4: (1, 3),
                 5: (2, 3)}
        faces = {0: (0, 1, 3),
                 1: (1, 2, 3),
                 2: (0, 3, 2),
                 3: (0, 2, 1)}
        tets = {0: (0, 1, 2, 3)}
        topology = {0: vs, 1: edges, 2: faces, 3: tets}
        super().__init__(TETRAHEDRON, verts, topology)

    def get_facet_element(self):
        return IntrepidTriangle()


class UFCTetrahedron(UFCSimplex):
    """This is the reference tetrahedron with vertices (0,0,0),
    (1,0,0),(0,1,0), and (0,0,1)."""

    def __init__(self):
        verts = ((0.0, 0.0, 0.0), (1.0, 0.0, 0.0), (0.0, 1.0, 0.0), (0.0, 0.0, 1.0))
        vs = {0: (0, ),
              1: (1, ),
              2: (2, ),
              3: (3, )}
        edges = {0: (2, 3),
                 1: (1, 3),
                 2: (1, 2),
                 3: (0, 3),
                 4: (0, 2),
                 5: (0, 1)}
        faces = {0: (1, 2, 3),
                 1: (0, 2, 3),
                 2: (0, 1, 3),
                 3: (0, 1, 2)}
        tets = {0: (0, 1, 2, 3)}
        topology = {0: vs, 1: edges, 2: faces, 3: tets}
        super().__init__(TETRAHEDRON, verts, topology)

    def compute_normal(self, i):
        "UFC consistent normals."
        t = self.compute_tangents(2, i)
        n = numpy.cross(t[0], t[1])
        return -2.0 * n / numpy.linalg.norm(n)


class TensorProductCell(Cell):
    """A cell that is the product of FIAT cells."""

    def __init__(self, *cells):
        # Vertices
        vertices = tuple(tuple(chain(*coords))
                         for coords in product(*[cell.get_vertices()
                                                 for cell in cells]))

        # Topology
        shape = tuple(len(c.get_vertices()) for c in cells)
        topology = {}
        for dim in product(*[cell.get_topology().keys()
                             for cell in cells]):
            topology[dim] = {}
            topds = [cell.get_topology()[d]
                     for cell, d in zip(cells, dim)]
            for tuple_ei in product(*[sorted(topd)for topd in topds]):
                tuple_vs = list(product(*[topd[ei]
                                          for topd, ei in zip(topds, tuple_ei)]))
                vs = tuple(numpy.ravel_multi_index(numpy.transpose(tuple_vs), shape))
                topology[dim][tuple_ei] = vs
            # flatten entity numbers
            topology[dim] = dict(enumerate(topology[dim][key]
                                           for key in sorted(topology[dim])))

        super().__init__(TENSORPRODUCT, vertices, topology)
        self.cells = tuple(cells)

    def __repr__(self):
        return f"{type(self).__name__}({self.cells!r})"

    def _key(self):
        return self.cells

    @staticmethod
    def _split_slices(lengths):
        n = len(lengths)
        delimiter = [0] * (n + 1)
        for i in range(n):
            delimiter[i + 1] = delimiter[i] + lengths[i]
        return [slice(delimiter[i], delimiter[i+1])
                for i in range(n)]

    def get_dimension(self):
        """Returns the subelement dimension of the cell, a tuple of
        dimensions for each cell in the product."""
        return tuple(c.get_dimension() for c in self.cells)

    def construct_subelement(self, dimension):
        """Constructs the reference element of a cell subentity
        specified by subelement dimension.

        :arg dimension: dimension in each "direction" (tuple)
        """
        return TensorProductCell(*[c.construct_subelement(d)
                                   for c, d in zip(self.cells, dimension)])

    def construct_subcomplex(self, dimension):
        """Constructs the reference subcomplex of the parent cell subentity
        specified by subcomplex dimension.

        :arg dimension: dimension in each "direction" (tuple)
        """
        return TensorProductCell(*[c.construct_subcomplex(d)
                                   for c, d in zip(self.cells, dimension)])

    def get_entity_transform(self, dim, entity_i):
        """Returns a mapping of point coordinates from the
        `entity_i`-th subentity of dimension `dim` to the cell.

        :arg dim: subelement dimension (tuple)
        :arg entity_i: entity number (integer)
        """
        # unravel entity_i
        shape = tuple(len(c.get_topology()[d])
                      for c, d in zip(self.cells, dim))
        alpha = numpy.unravel_index(entity_i, shape)

        # entity transform on each subcell
        sct = [c.get_entity_transform(d, i)
               for c, d, i in zip(self.cells, dim, alpha)]

        slices = TensorProductCell._split_slices(dim)

        def transform(point):
            point = numpy.asarray(point)
            return numpy.concatenate(tuple(t(point[..., s])
                                     for t, s in zip(sct, slices)), axis=-1)

        return transform

    def volume(self):
        """Computes the volume in the appropriate dimensional measure."""
        return numpy.prod([c.volume() for c in self.cells])

    def compute_reference_normal(self, facet_dim, facet_i):
        """Returns the unit normal in infinity norm to facet_i of
        subelement dimension facet_dim."""
        assert len(facet_dim) == len(self.get_dimension())
        indicator = numpy.array(self.get_dimension()) - numpy.array(facet_dim)
        (cell_i,), = numpy.nonzero(indicator)

        n = []
        for i, c in enumerate(self.cells):
            if cell_i == i:
                n.extend(c.compute_reference_normal(facet_dim[i], facet_i))
            else:
                n.extend([0] * c.get_spatial_dimension())
        return numpy.asarray(n)

    def contains_point(self, point, epsilon=0.0):
        """Checks if reference cell contains given point
        (with numerical tolerance as given by the L1 distance (aka 'manhattan',
        'taxicab' or rectilinear distance) to the cell.

        Parameters
        ----------
        point : numpy.ndarray, list or symbolic expression
            The coordinates of the point.
        epsilon : float
            The tolerance for the check.

        Returns
        -------
        bool : True if the point is inside the cell, False otherwise.

        """
        subcell_dimensions = self.get_dimension()
        assert len(point) == sum(subcell_dimensions)
        point_slices = TensorProductCell._split_slices(subcell_dimensions)
        return reduce(operator.and_,
                      (c.contains_point(point[s], epsilon=epsilon)
                       for c, s in zip(self.cells, point_slices)),
                      True)

    def distance_to_point_l1(self, point, rescale=False):
        """Get the L1 distance (aka 'manhatten', 'taxicab' or rectilinear
        distance) to a point with 0.0 if the point is inside the cell.

        For more information see the docstring for the UFCSimplex method."""
        subcell_dimensions = self.get_dimension()
        assert len(point) == sum(subcell_dimensions)
        point_slices = TensorProductCell._split_slices(subcell_dimensions)
        point = numpy.asarray(point)
        return sum(c.distance_to_point_l1(point[..., s], rescale=rescale)
                   for c, s in zip(self.cells, point_slices))

    def symmetry_group_size(self, dim):
        return tuple(c.symmetry_group_size(d) for d, c in zip(dim, self.cells))

    def cell_orientation_reflection_map(self):
        """Return the map indicating whether each possible cell orientation causes reflection (``1``) or not (``0``)."""
        return make_cell_orientation_reflection_map_tensorproduct(self.cells)

    def compare(self, op, other):
        """Parent-based comparison between simplicial complexes.
        This is done dimension by dimension."""
        if hasattr(other, "product"):
            other = other.product
        if isinstance(other, TensorProductCell):
            return all(op(a, b) for a, b in zip(self.cells, other.cells))
        else:
            return op(self, other)

    def __gt__(self, other):
        return self.compare(operator.gt, other)

    def __lt__(self, other):
        return self.compare(operator.lt, other)

    def __ge__(self, other):
        return self.compare(operator.ge, other)

    def __le__(self, other):
        return self.compare(operator.le, other)

    def extract_extrinsic_orientation(self, o):
        """Extract extrinsic orientation.

        Parameters
        ----------
        o : Orientation
            Total orientation.

        Returns
        -------
        Orientation
            Extrinsic orientation.

        Notes
        -----
        The difinition of orientations used here must be consistent with
        that used in make_entity_permutations_tensorproduct.

        """
        if not isinstance(o, Orientation):
            raise TypeError(f"Expecting an instance of Orientation : got {o}")
        dim = len(self.cells)
        size_io = 2  # Number of possible intrinsic orientations along each axis.
        return o // size_io**dim

    def extract_intrinsic_orientation(self, o, axis):
        """Extract intrinsic orientation.

        Parameters
        ----------
        o : Orientation
            Total orientation. ``//`` and ``%`` must be overloaded in type(o).
        axis : int
            Reference cell axis for which intrinsic orientation is computed.

        Returns
        -------
        Orientation
            Intrinsic orientation.

        Notes
        -----
        Must be consistent with make_entity_permutations_tensorproduct.

        """
        if not isinstance(o, Orientation):
            raise TypeError(f"Expecting an instance of Orientation : got {o}")
        dim = len(self.cells)
        if axis >= dim:
            raise ValueError(f"Must give 0 <= axis < {dim} : got {axis}")
        size_io = 2  # Number of possible intrinsic orientations along each axis.
        return o % size_io**dim // size_io**(dim - 1 - axis) % size_io

    @property
    def extrinsic_orientation_permutation_map(self):
        """A map from extrinsic orientations to corresponding axis permutation matrices.

        Notes
        -----
        result[eo] gives the physical axis-reference axis permutation matrix corresponding to
        eo (extrinsic orientation).

        """
        dim = len(self.cells)
        a = numpy.zeros((factorial(dim), dim, dim), dtype=int)
        ai = numpy.array(list(make_entity_permutations_simplex(dim - 1, 2).values()), dtype=int).reshape((factorial(dim), dim, 1))
        numpy.put_along_axis(a, ai, 1, axis=2)
        return a


class Hypercube(Cell):
    """
    For reference elements based on TensorProductCells"""
    def __init__(self, product):
        pt = product.get_topology()

        verts = product.get_vertices()
        topology = flatten_entities(pt)

        # TODO this should be generalised ?
        cube_types = {2: QUADRILATERAL, 3: HEXAHEDRON}
        super().__init__(cube_types[sum(product.get_dimension())], verts, topology)

        self.product = product
        self.unflattening_map = compute_unflattening_map(pt)

    def get_dimension(self):
        """Returns the subelement dimension of the cell.  Same as the
        spatial dimension."""
        return self.get_spatial_dimension()

    def get_entity_transform(self, dim, entity_i):
        """Returns a mapping of point coordinates from the
        `entity_i`-th subentity of dimension `dim` to the cell.

        :arg dim: entity dimension (integer)
        :arg entity_i: entity number (integer)
        """
        d, e = self.unflattening_map[(dim, entity_i)]
        return self.product.get_entity_transform(d, e)

    def volume(self):
        """Computes the volume in the appropriate dimensional measure."""
        return self.product.volume()

    def compute_reference_normal(self, facet_dim, facet_i):
        """Returns the unit normal in infinity norm to facet_i."""
        assert facet_dim == 1
        d, i = self.unflattening_map[(facet_dim, facet_i)]
        return self.product.compute_reference_normal(d, i)

    def contains_point(self, point, epsilon=0):
        """Checks if reference cell contains given point
        (with numerical tolerance as given by the L1 distance (aka 'manhatten',
        'taxicab' or rectilinear distance) to the cell.

        Parameters
        ----------
        point : numpy.ndarray, list or symbolic expression
            The coordinates of the point.
        epsilon : float
            The tolerance for the check.

        Returns
        -------
        bool : True if the point is inside the cell, False otherwise.

        """
        return self.product.contains_point(point, epsilon=epsilon)

    def distance_to_point_l1(self, point, rescale=False):
        """Get the L1 distance (aka 'manhatten', 'taxicab' or rectilinear
        distance) to a point with 0.0 if the point is inside the cell.

        For more information see the docstring for the UFCSimplex method."""
        return self.product.distance_to_point_l1(point, rescale=rescale)

    def symmetry_group_size(self, dim):
        return [1, 2, 8][dim]

    def cell_orientation_reflection_map(self):
        """Return the map indicating whether each possible cell orientation causes reflection (``1``) or not (``0``)."""
        return self.product.cell_orientation_reflection_map()

    def __gt__(self, other):
        return self.product > other

    def __lt__(self, other):
        return self.product < other

    def __ge__(self, other):
        return self.product >= other

    def __le__(self, other):
        return self.product <= other


class Hypercube(Cell):
    """Abstract class for a reference hypercube

    if no tensor product is provided, it defaults to the
    UFCHypercube: [0, 1]^d with vertices in
    lexicographical order. """

    def __init__(self, dimension, product=None):
        self.dimension = dimension
        self.shape = hypercube_shapes[dimension]
        self.ufc = False

        if product is None:
            self.ufc = True
            cells = [UFCInterval()] * self.dimension
            product = TensorProductCell(*cells)

        pt = product.get_topology()
        verts = product.get_vertices()
        topology = flatten_entities(pt)

        super(Hypercube, self).__init__(self.shape, verts, topology)

        self.product = product
        self.unflattening_map = compute_unflattening_map(pt)

    def get_dimension(self):
        """Returns the subelement dimension of the cell.  Same as the
        spatial dimension."""
        return self.get_spatial_dimension()

    def construct_subelement(self, dimension):
        """Constructs the reference element of a cell subentity
        specified by subelement dimension.

        :arg dimension: subentity dimension (integer)
        """
        sd = self.get_spatial_dimension()
        if dimension > sd:
            raise ValueError("Invalid dimension: %d" % (dimension,))
        elif dimension == sd:
            return self
        elif self.ufc:
            return ufc_hypercube(dimension)
        else:
            sub_element = self.product.construct_subelement((dimension,) + (0,)*(len(self.product.cells) - 1))
            return flatten_reference_cube(sub_element)

    def get_entity_transform(self, dim, entity_i):
        """Returns a mapping of point coordinates from the
        `entity_i`-th subentity of dimension `dim` to the cell.

        :arg dim: entity dimension (integer)
        :arg entity_i: entity number (integer)
        """
        d, e = self.unflattening_map[(dim, entity_i)]
        return self.product.get_entity_transform(d, e)

    def volume(self):
        """Computes the volume in the appropriate dimensional measure."""
        return self.product.volume()

    def compute_reference_normal(self, facet_dim, facet_i):
        """Returns the unit normal in infinity norm to facet_i."""
        sd = self.get_spatial_dimension()
        assert facet_dim == sd - 1
        d, i = self.unflattening_map[(facet_dim, facet_i)]
        return self.product.compute_reference_normal(d, i)

    def contains_point(self, point, epsilon=0):
        """Checks if reference cell contains given point
        (with numerical tolerance as given by the L1 distance (aka 'manhattan',
        'taxicab' or rectilinear distance) to the cell.

        Parameters
        ----------
        point : numpy.ndarray, list or symbolic expression
            The coordinates of the point.
        epsilon : float
            The tolerance for the check.

        Returns
        -------
        bool : True if the point is inside the cell, False otherwise.

        """
        return self.product.contains_point(point, epsilon=epsilon)

    def distance_to_point_l1(self, point, rescale=False):
        """Get the L1 distance (aka 'manhattan', 'taxicab' or rectilinear
        distance) to a point with 0.0 if the point is inside the cell.

        For more information see the docstring for the UFCSimplex method."""
        return self.product.distance_to_point_l1(point, rescale=rescale)

    def symmetry_group_size(self, dim):
        """Size of hypercube symmetry group is d! * 2**d"""
        return factorial(dim) * (2**dim)

    def cell_orientation_reflection_map(self):
        """Return the map indicating whether each possible cell orientation causes reflection (``1``) or not (``0``)."""
        return self.product.cell_orientation_reflection_map()

    def __gt__(self, other):
        return self.product > other

    def __lt__(self, other):
        return self.product < other

    def __ge__(self, other):
        return self.product >= other

    def __le__(self, other):
        return self.product <= other


class UFCQuadrilateral(Hypercube):
    r"""This is the reference quadrilateral with vertices
    (0.0, 0.0), (0.0, 1.0), (1.0, 0.0) and (1.0, 1.0).

    Orientation of a physical cell is computed systematically
    by comparing the canonical orderings of its facets and
    the facets in the FIAT reference cell.

    As an example, we compute the orientation of a
    quadrilateral cell:

       +---3---+           +--57---+
       |       |           |       |
       0       1          43       55
       |       |           |       |
       +---2---+           +--42---+
    FIAT canonical     Mapped example physical cell

    Suppose that the facets of the physical cell
    are canonically ordered as:

    C = [55, 42, 43, 57]

    FIAT index to Physical index map must be such that
    C[0] = 55 is mapped to a vertical facet; in this
    example it is:

    M = [43, 55, 42, 57]

    C and M are decomposed into "vertical" and "horizontal"
    parts, keeping the relative orders of numbers:

    C -> C0 = [55, 43], C1 = [42, 57]
    M -> M0 = [43, 55], M1 = [42, 57]

    Then the orientation of the cell is computed as the
    following:

    C0.index(M0[0]) = 1; C0.remove(M0[0])
    C0.index(M0[1]) = 0; C0.remove(M0[1])
    C1.index(M1[0]) = 0; C1.remove(M1[0])
    C1.index(M1[1]) = 0; C1.remove(M1[1])

    o = 2 * 1 + 0 = 2
    """

    def __init__(self):
        super(UFCQuadrilateral, self).__init__(2)


class UFCHexahedron(Hypercube):
    """This is the reference hexahedron with vertices
    (0.0, 0.0, 0.0), (0.0, 0.0, 1.0), (0.0, 1.0, 0.0), (0.0, 1.0, 1.0),
    (1.0, 0.0, 0.0), (1.0, 0.0, 1.0), (1.0, 1.0, 0.0) and (1.0, 1.0, 1.0)."""

    def __init__(self):
        super(UFCHexahedron, self).__init__(3)


class UFCQuadrilateral(Hypercube):
    r"""This is the reference quadrilateral with vertices
    (0.0, 0.0), (0.0, 1.0), (1.0, 0.0) and (1.0, 1.0).

    Orientation of a physical cell is computed systematically
    by comparing the canonical orderings of its facets and
    the facets in the FIAT reference cell.

    As an example, we compute the orientation of a
    quadrilateral cell:

       +---3---+           +--57---+
       |       |           |       |
       0       1          43       55
       |       |           |       |
       +---2---+           +--42---+
    FIAT canonical     Mapped example physical cell

    Suppose that the facets of the physical cell
    are canonically ordered as:

    C = [55, 42, 43, 57]

    FIAT index to Physical index map must be such that
    C[0] = 55 is mapped to a vertical facet; in this
    example it is:

    M = [43, 55, 42, 57]

    C and M are decomposed into "vertical" and "horizontal"
    parts, keeping the relative orders of numbers:

    C -> C0 = [55, 43], C1 = [42, 57]
    M -> M0 = [43, 55], M1 = [42, 57]

    Then the orientation of the cell is computed as the
    following:

    C0.index(M0[0]) = 1; C0.remove(M0[0])
    C0.index(M0[1]) = 0; C0.remove(M0[1])
    C1.index(M1[0]) = 0; C1.remove(M1[0])
    C1.index(M1[1]) = 0; C1.remove(M1[1])

    o = 2 * 1 + 0 = 2
    """

    def __init__(self):
        super(UFCQuadrilateral, self).__init__(2)


class UFCHexahedron(Hypercube):
    """This is the reference hexahedron with vertices
    (0.0, 0.0, 0.0), (0.0, 0.0, 1.0), (0.0, 1.0, 0.0), (0.0, 1.0, 1.0),
    (1.0, 0.0, 0.0), (1.0, 0.0, 1.0), (1.0, 1.0, 0.0) and (1.0, 1.0, 1.0)."""
    
    def __init__(self):
        super(UFCHexahedron, self).__init__(3)


def make_affine_mapping(xs, ys):
    """Constructs (A,b) such that x --> A * x + b is the affine
    mapping from the simplex defined by xs to the simplex defined by ys."""

    dim_x = len(xs[0])
    dim_y = len(ys[0])

    if len(xs) != len(ys):
        raise Exception("")

    # find A in R^{dim_y,dim_x}, b in R^{dim_y} such that
    # A xs[i] + b = ys[i] for all i

    mat = numpy.zeros((dim_x * dim_y + dim_y, dim_x * dim_y + dim_y), "d")
    rhs = numpy.zeros((dim_x * dim_y + dim_y,), "d")

    # loop over points
    for i in range(len(xs)):
        # loop over components of each A * point + b
        for j in range(dim_y):
            row_cur = i * dim_y + j
            col_start = dim_x * j
            col_finish = col_start + dim_x
            mat[row_cur, col_start:col_finish] = numpy.array(xs[i])
            rhs[row_cur] = ys[i][j]
            # need to get terms related to b
            mat[row_cur, dim_y * dim_x + j] = 1.0

    sol = numpy.linalg.solve(mat, rhs)

    A = numpy.reshape(sol[:dim_x * dim_y], (dim_y, dim_x))
    b = sol[dim_x * dim_y:]

    return A, b


def ufc_hypercube(spatial_dim):
    """Factory function that maps spatial dimension to an instance of
    the UFC reference hypercube of that dimension."""
    if spatial_dim == 0:
        return Point()
    elif spatial_dim == 1:
        return UFCInterval()
    elif spatial_dim == 2:
        return UFCQuadrilateral()
    elif spatial_dim == 3:
        return UFCHexahedron()
    else:
        raise RuntimeError("Can't create UFC hypercube of dimension %s." % str(spatial_dim))


def default_simplex(spatial_dim):
    """Factory function that maps spatial dimension to an instance of
    the default reference simplex of that dimension."""
    if spatial_dim == 0:
        return Point()
    elif spatial_dim == 1:
        return DefaultLine()
    elif spatial_dim == 2:
        return DefaultTriangle()
    elif spatial_dim == 3:
        return DefaultTetrahedron()
    else:
        raise RuntimeError("Can't create default simplex of dimension %s." % str(spatial_dim))


def ufc_simplex(spatial_dim):
    """Factory function that maps spatial dimension to an instance of
    the UFC reference simplex of that dimension."""
    if spatial_dim == 0:
        return Point()
    elif spatial_dim == 1:
        return UFCInterval()
    elif spatial_dim == 2:
        return UFCTriangle()
    elif spatial_dim == 3:
        return UFCTetrahedron()
    else:
        raise RuntimeError("Can't create UFC simplex of dimension %s." % str(spatial_dim))


def symmetric_simplex(spatial_dim):
    A = numpy.array([[2, 1, 1],
                     [0, numpy.sqrt(3), numpy.sqrt(3)/3],
                     [0, 0, numpy.sqrt(6)*(2/3)]])
    A = A[:spatial_dim, :][:, :spatial_dim]
    b = A.sum(axis=1) * (-1 / (1 + spatial_dim))
    Ref1 = ufc_simplex(spatial_dim)
    v = numpy.dot(Ref1.get_vertices(), A.T) + b[None, :]
    vertices = tuple(map(tuple, v))
    return SymmetricSimplex(Ref1.get_shape(), vertices, Ref1.get_topology())


def ufc_cell(cell):
    """Handle incoming calls from FFC."""

    # celltype could be a string or a cell.
    if isinstance(cell, str):
        celltype = cell
    else:
        celltype = cell.cellname()

    if " * " in celltype:
        # Tensor product cell
        return TensorProductCell(*map(ufc_cell, celltype.split(" * ")))
    elif celltype == "quadrilateral":
        return UFCQuadrilateral()
    elif celltype == "hexahedron":
        return UFCHexahedron()
    elif celltype == "vertex":
        return ufc_simplex(0)
    elif celltype == "interval":
        return ufc_simplex(1)
    elif celltype == "triangle":
        return ufc_simplex(2)
    elif celltype == "tetrahedron":
        return ufc_simplex(3)
    else:
        raise RuntimeError("Don't know how to create UFC cell of type %s" % str(celltype))


def volume(verts):
    """Constructs the volume of the simplex spanned by verts"""

    # use fact that volume of UFC reference element is 1/n!
    sd = len(verts) - 1
    ufcel = ufc_simplex(sd)
    ufcverts = ufcel.get_vertices()

    A, b = make_affine_mapping(ufcverts, verts)

    # can't just take determinant since, e.g. the face of
    # a tet being mapped to a 2d triangle doesn't have a
    # square matrix

    (u, s, vt) = numpy.linalg.svd(A)

    # this is the determinant of the "square part" of the matrix
    # (ie the part that maps the restriction of the higher-dimensional
    # stuff to UFC element
    p = numpy.prod([si for si in s if (si) > 1.e-10])

    return p / factorial(sd)


def tuple_sum(tree):
    """
    This function calculates the sum of elements in a tuple, it is needed to handle nested tuples in TensorProductCell.
    Example: tuple_sum(((1, 0), 1)) returns 2
    If input argument is not the tuple, returns input.
    """
    if isinstance(tree, tuple):
        return sum(map(tuple_sum, tree))
    else:
        return tree


def is_hypercube(cell):
<<<<<<< HEAD
    res = False
    if isinstance(cell, (DefaultLine, UFCInterval, UFCQuadrilateral, UFCHexahedron)):
        res = True
=======
    if isinstance(cell, (DefaultLine, UFCInterval, Hypercube)):
        return True
>>>>>>> c1f1afd7
    elif isinstance(cell, TensorProductCell):
        res = reduce(lambda a, b: a and b, [is_hypercube(c) for c in cell.cells])
    else:
        res = False
    # breakpoint()
    res2 = len(cell.vertices) == 2 ** cell.get_dimension()
    # assert res == res2
    return res2


def flatten_reference_cube(ref_el):
    """This function flattens a Tensor Product hypercube to the corresponding UFC hypercube"""
<<<<<<< HEAD
    from finat.element_factory import as_fiat_cell
    flattened_cube = {2: as_fiat_cell("quadrilateral"), 3: as_fiat_cell("hexahedron")}
=======
>>>>>>> c1f1afd7
    if numpy.sum(ref_el.get_dimension()) <= 1:
        # Just return point/interval cell arguments
        return ref_el
    else:
        # Handle cases where cell is a quad/cube constructed from a tensor product or
        # an already flattened element
        if isinstance(ref_el, TensorProductCell):
            return Hypercube(numpy.sum(ref_el.get_dimension()), ref_el)
        elif is_hypercube(ref_el):
            return ref_el
        else:
            raise TypeError('Invalid cell type')


def flatten_entities(topology_dict):
    """This function flattens topology dict of TensorProductCell and entity_dofs dict of TensorProductElement"""

    flattened_entities = defaultdict(list)
    for dim in sorted(topology_dict.keys()):
        flat_dim = tuple_sum(dim)
        flattened_entities[flat_dim] += [v for k, v in sorted(topology_dict[dim].items())]

    return {dim: dict(enumerate(entities))
            for dim, entities in flattened_entities.items()}


def flatten_permutations(perm_dict):
    """This function flattens permutation dict of TensorProductElement"""

    flattened_permutations = defaultdict(list)
    for dim in sorted(perm_dict.keys()):
        flat_dim = tuple_sum(dim)
        flattened_permutations[flat_dim] += [{o: v[o_tuple] for o, o_tuple in enumerate(sorted(v))}
                                             for k, v in sorted(perm_dict[dim].items())]
    return {dim: dict(enumerate(perms))
            for dim, perms in flattened_permutations.items()}


def compute_unflattening_map(topology_dict):
    """This function returns unflattening map for the given tensor product topology dict."""

    counter = defaultdict(count)
    unflattening_map = {}

    for dim, entities in sorted(topology_dict.items()):
        flat_dim = tuple_sum(dim)
        for entity in entities:
            flat_entity = next(counter[flat_dim])
            unflattening_map[(flat_dim, flat_entity)] = (dim, entity)

    return unflattening_map


def max_complex(complexes):
    max_cell = max(complexes)
    if all(max_cell >= b for b in complexes):
        return max_cell
    else:
        raise ValueError("Cannot find the maximal complex")


def cell_to_simplex(cell):
    if cell.is_simplex():
        return cell
    else:
        return ufc_simplex(cell.get_dimension())<|MERGE_RESOLUTION|>--- conflicted
+++ resolved
@@ -1612,7 +1612,7 @@
     """This is the reference hexahedron with vertices
     (0.0, 0.0, 0.0), (0.0, 0.0, 1.0), (0.0, 1.0, 0.0), (0.0, 1.0, 1.0),
     (1.0, 0.0, 0.0), (1.0, 0.0, 1.0), (1.0, 1.0, 0.0) and (1.0, 1.0, 1.0)."""
-
+    
     def __init__(self):
         super(UFCHexahedron, self).__init__(3)
 
@@ -1671,7 +1671,7 @@
     """This is the reference hexahedron with vertices
     (0.0, 0.0, 0.0), (0.0, 0.0, 1.0), (0.0, 1.0, 0.0), (0.0, 1.0, 1.0),
     (1.0, 0.0, 0.0), (1.0, 0.0, 1.0), (1.0, 1.0, 0.0) and (1.0, 1.0, 1.0)."""
-    
+
     def __init__(self):
         super(UFCHexahedron, self).__init__(3)
 
@@ -1834,14 +1834,8 @@
 
 
 def is_hypercube(cell):
-<<<<<<< HEAD
-    res = False
-    if isinstance(cell, (DefaultLine, UFCInterval, UFCQuadrilateral, UFCHexahedron)):
-        res = True
-=======
     if isinstance(cell, (DefaultLine, UFCInterval, Hypercube)):
         return True
->>>>>>> c1f1afd7
     elif isinstance(cell, TensorProductCell):
         res = reduce(lambda a, b: a and b, [is_hypercube(c) for c in cell.cells])
     else:
@@ -1854,11 +1848,6 @@
 
 def flatten_reference_cube(ref_el):
     """This function flattens a Tensor Product hypercube to the corresponding UFC hypercube"""
-<<<<<<< HEAD
-    from finat.element_factory import as_fiat_cell
-    flattened_cube = {2: as_fiat_cell("quadrilateral"), 3: as_fiat_cell("hexahedron")}
-=======
->>>>>>> c1f1afd7
     if numpy.sum(ref_el.get_dimension()) <= 1:
         # Just return point/interval cell arguments
         return ref_el
