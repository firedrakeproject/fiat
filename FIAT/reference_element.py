--- conflicted
+++ resolved
@@ -1356,98 +1356,7 @@
 
 
 class Hypercube(Cell):
-<<<<<<< HEAD
-    """
-    For reference elements based on TensorProductCells"""
-    def __init__(self, product):
-        pt = product.get_topology()
-
-        verts = product.get_vertices()
-        topology = flatten_entities(pt)
-
-        # TODO this should be generalised ?
-        cube_types = {2: QUADRILATERAL, 3: HEXAHEDRON}
-        super().__init__(cube_types[sum(product.get_dimension())], verts, topology)
-
-        self.product = product
-        self.unflattening_map = compute_unflattening_map(pt)
-
-    def get_dimension(self):
-        """Returns the subelement dimension of the cell.  Same as the
-        spatial dimension."""
-        return self.get_spatial_dimension()
-
-    def get_entity_transform(self, dim, entity_i):
-        """Returns a mapping of point coordinates from the
-        `entity_i`-th subentity of dimension `dim` to the cell.
-
-        :arg dim: entity dimension (integer)
-        :arg entity_i: entity number (integer)
-        """
-        d, e = self.unflattening_map[(dim, entity_i)]
-        return self.product.get_entity_transform(d, e)
-
-    def volume(self):
-        """Computes the volume in the appropriate dimensional measure."""
-        return self.product.volume()
-
-    def compute_reference_normal(self, facet_dim, facet_i):
-        """Returns the unit normal in infinity norm to facet_i."""
-        assert facet_dim == 1
-        d, i = self.unflattening_map[(facet_dim, facet_i)]
-        return self.product.compute_reference_normal(d, i)
-
-    def contains_point(self, point, epsilon=0):
-        """Checks if reference cell contains given point
-        (with numerical tolerance as given by the L1 distance (aka 'manhatten',
-        'taxicab' or rectilinear distance) to the cell.
-
-        Parameters
-        ----------
-        point : numpy.ndarray, list or symbolic expression
-            The coordinates of the point.
-        epsilon : float
-            The tolerance for the check.
-
-        Returns
-        -------
-        bool : True if the point is inside the cell, False otherwise.
-
-        """
-        return self.product.contains_point(point, epsilon=epsilon)
-
-    def distance_to_point_l1(self, point, rescale=False):
-        """Get the L1 distance (aka 'manhatten', 'taxicab' or rectilinear
-        distance) to a point with 0.0 if the point is inside the cell.
-
-        For more information see the docstring for the UFCSimplex method."""
-        return self.product.distance_to_point_l1(point, rescale=rescale)
-
-    def symmetry_group_size(self, dim):
-        return [1, 2, 8][dim]
-
-    def cell_orientation_reflection_map(self):
-        """Return the map indicating whether each possible cell orientation causes reflection (``1``) or not (``0``)."""
-        return self.product.cell_orientation_reflection_map()
-
-    def __gt__(self, other):
-        return self.product > other
-
-    def __lt__(self, other):
-        return self.product < other
-
-    def __ge__(self, other):
-        return self.product >= other
-
-    def __le__(self, other):
-        return self.product <= other
-
-
-class Hypercube(Cell):
-    """Abstract class for a reference hypercube
-=======
     """Abstract class for a reference hypercube"""
->>>>>>> 9a0e0fd5
 
     def __init__(self, dimension, product):
         self.dimension = dimension
@@ -1635,7 +1544,33 @@
         super(UFCHexahedron, self).__init__(3)
 
 
-class UFCQuadrilateral(Hypercube):
+class UFCHypercube(Hypercube):
+    """Reference UFC Hypercube
+
+    UFCHypercube: [0, 1]^d with vertices in
+    lexicographical order."""
+
+    def __init__(self, dim):
+        cells = [UFCInterval()] * dim
+        product = TensorProductCell(*cells)
+        super(UFCHypercube, self).__init__(dim, product)
+
+    def construct_subelement(self, dimension):
+        """Constructs the reference element of a cell subentity
+        specified by subelement dimension.
+
+        :arg dimension: subentity dimension (integer)
+        """
+        sd = self.get_spatial_dimension()
+        if dimension > sd:
+            raise ValueError("Invalid dimension: %d" % (dimension,))
+        elif dimension == sd:
+            return self
+        else:
+            return ufc_hypercube(dimension)
+
+
+class UFCQuadrilateral(UFCHypercube):
     r"""This is the reference quadrilateral with vertices
     (0.0, 0.0), (0.0, 1.0), (1.0, 0.0) and (1.0, 1.0).
 
@@ -1685,7 +1620,7 @@
         super(UFCQuadrilateral, self).__init__(2)
 
 
-class UFCHexahedron(Hypercube):
+class UFCHexahedron(UFCHypercube):
     """This is the reference hexahedron with vertices
     (0.0, 0.0, 0.0), (0.0, 0.0, 1.0), (0.0, 1.0, 0.0), (0.0, 1.0, 1.0),
     (1.0, 0.0, 0.0), (1.0, 0.0, 1.0), (1.0, 1.0, 0.0) and (1.0, 1.0, 1.0)."""
