# Copyright (C) 2008 Robert C. Kirby (Texas Tech University)
#
# This file is part of FIAT (https://www.fenicsproject.org)
#
# SPDX-License-Identifier:    LGPL-3.0-or-later
#
# Modified by David A. Ham (david.ham@imperial.ac.uk), 2014
# Modified by Lizao Li (lzlarryli@gmail.com), 2016

"""
Abstract class and particular implementations of finite element
reference simplex geometry/topology.

Provides an abstract base class and particular implementations for the
reference simplex geometry and topology.
The rest of FIAT is abstracted over this module so that different
reference element geometry (e.g. a vertex at (0,0) versus at (-1,-1))
and orderings of entities have a single point of entry.

Currently implemented are UFC and Default Line, Triangle and Tetrahedron.
"""
from itertools import chain, product, count
from functools import reduce
from collections import defaultdict
import operator
from math import factorial
from recursivenodes.nodes import _recursive, _decode_family
from FIAT.orientation_utils import make_cell_orientation_reflection_map_simplex, make_cell_orientation_reflection_map_tensorproduct


import numpy


POINT = 0
LINE = 1
TRIANGLE = 2
TETRAHEDRON = 3
QUADRILATERAL = 11
HEXAHEDRON = 111
TENSORPRODUCT = 99


def multiindex_equal(d, isum, imin=0):
    """A generator for d-tuple multi-indices whose sum is isum and minimum is imin.
    """
    if d <= 0:
        return
    imax = isum - (d - 1) * imin
    if imax < imin:
        return
    for i in range(imin, imax):
        for a in multiindex_equal(d - 1, isum - i, imin=imin):
            yield a + (i,)
    yield (imin,) * (d - 1) + (imax,)


def lattice_iter(start, finish, depth):
    """Generator iterating over the depth-dimensional lattice of
    integers between start and (finish-1).  This works on simplices in
    1d, 2d, 3d, and beyond"""
    if depth == 0:
        return
    elif depth == 1:
        for ii in range(start, finish):
            yield [ii]
    else:
        for ii in range(start, finish):
            for jj in lattice_iter(start, finish - ii, depth - 1):
                yield jj + [ii]


<<<<<<< HEAD
def make_lattice(verts, n, interior=0, family="equi"):
=======
def make_lattice(verts, n, interior=0, family=None):
>>>>>>> 3485d419
    """Constructs a lattice of points on the simplex defined by verts.
    For example, the 1:st order lattice will be just the vertices.
    The optional argument interior specifies how many points from
    the boundary to omit.  For example, on a line with n = 2,
    and interior = 0, this function will return the vertices and
    midpoint, but with interior = 1, it will only return the
    midpoint."""
<<<<<<< HEAD
=======
    if family is None or family == "equispaced":
        family = "equi"
>>>>>>> 3485d419
    family = _decode_family(family)
    D = len(verts)
    X = numpy.array(verts)
    get_point = lambda alpha: tuple(numpy.dot(_recursive(D - 1, n, alpha, family), X))
    return list(map(get_point, multiindex_equal(D, n, interior)))


def linalg_subspace_intersection(A, B):
    """Computes the intersection of the subspaces spanned by the
    columns of 2-dimensional arrays A,B using the algorithm found in
    Golub and van Loan (3rd ed) p. 604.  A should be in
    R^{m,p} and B should be in R^{m,q}.  Returns an orthonormal basis
    for the intersection of the spaces, stored in the columns of
    the result."""

    # check that vectors are in same space
    if A.shape[0] != B.shape[0]:
        raise Exception("Dimension error")

    # A,B are matrices of column vectors
    # compute the intersection of span(A) and span(B)

    # Compute the principal vectors/angles between the subspaces, G&vL
    # p.604
    (qa, _ra) = numpy.linalg.qr(A)
    (qb, _rb) = numpy.linalg.qr(B)

    C = numpy.dot(numpy.transpose(qa), qb)

    (y, c, _zt) = numpy.linalg.svd(C)

    U = numpy.dot(qa, y)

    rank_c = len([s for s in c if numpy.abs(1.0 - s) < 1.e-10])

    return U[:, :rank_c]


class Cell(object):
    """Abstract class for a reference cell.  Provides accessors for
    geometry (vertex coordinates) as well as topology (orderings of
    vertices that make up edges, facecs, etc."""

    def __init__(self, shape, vertices, topology):
        """The constructor takes a shape code, the physical vertices expressed
        as a list of tuples of numbers, and the topology of a cell.

        The topology is stored as a dictionary of dictionaries t[i][j]
        where i is the dimension and j is the index of the facet of
        that dimension.  The result is a list of the vertices
        comprising the facet."""
        self.shape = shape
        self.vertices = vertices
        self.topology = topology

        # Given the topology, work out for each entity in the cell,
        # which other entities it contains.
        self.sub_entities = {}
        for dim, entities in topology.items():
            self.sub_entities[dim] = {}

            for e, v in entities.items():
                vertices = frozenset(v)
                sub_entities = []

                for dim_, entities_ in topology.items():
                    for e_, vertices_ in entities_.items():
                        if vertices.issuperset(vertices_):
                            sub_entities.append((dim_, e_))

                # Sort for the sake of determinism and by UFC conventions
                self.sub_entities[dim][e] = sorted(sub_entities)

        # Build connectivity dictionary for easier queries
        self.connectivity = {}
        for dim0, sub_entities in self.sub_entities.items():

            # Skip tensor product entities
            # TODO: Can we do something better?
            if isinstance(dim0, tuple):
                continue

            for entity, sub_sub_entities in sorted(sub_entities.items()):
                for dim1 in range(dim0+1):
                    d01_entities = filter(lambda x: x[0] == dim1, sub_sub_entities)
                    d01_entities = tuple(x[1] for x in d01_entities)
                    self.connectivity.setdefault((dim0, dim1), []).append(d01_entities)

    def _key(self):
        """Hashable object key data (excluding type)."""
        # Default: only type matters
        return None

    def __eq__(self, other):
        return type(self) is type(other) and self._key() == other._key()

    def __ne__(self, other):
        return not self.__eq__(other)

    def __hash__(self):
        return hash((type(self), self._key()))

    def get_shape(self):
        """Returns the code for the element's shape."""
        return self.shape

    def get_vertices(self):
        """Returns an iterable of the element's vertices, each stored as a
        tuple."""
        return self.vertices

    def get_spatial_dimension(self):
        """Returns the spatial dimension in which the element lives."""
        return len(self.vertices[0])

    def get_topology(self):
        """Returns a dictionary encoding the topology of the element.

        The dictionary's keys are the spatial dimensions (0, 1, ...)
        and each value is a dictionary mapping."""
        return self.topology

    def get_connectivity(self):
        """Returns a dictionary encoding the connectivity of the element.

        The dictionary's keys are the spatial dimensions pairs ((1, 0),
        (2, 0), (2, 1), ...) and each value is a list with entities
        of second dimension ordered by local dim0-dim1 numbering."""
        return self.connectivity

    def get_vertices_of_subcomplex(self, t):
        """Returns the tuple of vertex coordinates associated with the labels
        contained in the iterable t."""
        return tuple([self.vertices[ti] for ti in t])

    def get_dimension(self):
        """Returns the subelement dimension of the cell.  For tensor
        product cells, this a tuple of dimensions for each cell in the
        product.  For all other cells, this is the same as the spatial
        dimension."""
        raise NotImplementedError("Should be implemented in a subclass.")

    def construct_subelement(self, dimension):
        """Constructs the reference element of a cell subentity
        specified by subelement dimension.

        :arg dimension: `tuple` for tensor product cells, `int` otherwise
        """
        raise NotImplementedError("Should be implemented in a subclass.")

    def get_entity_transform(self, dim, entity_i):
        """Returns a mapping of point coordinates from the
        `entity_i`-th subentity of dimension `dim` to the cell.

        :arg dim: `tuple` for tensor product cells, `int` otherwise
        :arg entity_i: entity number (integer)
        """
        raise NotImplementedError("Should be implemented in a subclass.")

    def symmetry_group_size(self, dim):
        """Returns the size of the symmetry group of an entity of
        dimension `dim`."""
        raise NotImplementedError("Should be implemented in a subclass.")

    def cell_orientation_reflection_map(self):
        """Return the map indicating whether each possible cell orientation causes reflection (``1``) or not (``0``)."""
        raise NotImplementedError("Should be implemented in a subclass.")


class Simplex(Cell):
    r"""Abstract class for a reference simplex.

    Orientation of a physical cell is computed systematically
    by comparing the canonical orderings of its facets and
    the facets in the FIAT reference cell.

    As an example, we compute the orientation of a
    triangular cell:

       +                    +
       | \                  | \
       1   0               47   42
       |     \              |     \
       +--2---+             +--43--+
    FIAT canonical     Mapped example physical cell

    Suppose that the facets of the physical cell
    are canonically ordered as:

    C = [43, 42, 47]

    FIAT facet to Physical facet map is given by:

    M = [42, 47, 43]

    Then the orientation of the cell is computed as:

    C.index(M[0]) = 1; C.remove(M[0])
    C.index(M[1]) = 1; C.remove(M[1])
    C.index(M[2]) = 0; C.remove(M[2])

    o = (1 * 2!) + (1 * 1!) + (0 * 0!) = 3
    """
    def compute_normal(self, facet_i):
        """Returns the unit normal vector to facet i of codimension 1."""
        # Interval case
        if self.get_shape() == LINE:
            verts = numpy.asarray(self.vertices)
            v_i, = self.get_topology()[0][facet_i]
            n = verts[v_i] - verts[[1, 0][v_i]]
            return n / numpy.linalg.norm(n)

        # first, let's compute the span of the simplex
        # This is trivial if we have a d-simplex in R^d.
        # Not so otherwise.
        vert_vecs = [numpy.array(v)
                     for v in self.vertices]
        vert_vecs_foo = numpy.array([vert_vecs[i] - vert_vecs[0]
                                     for i in range(1, len(vert_vecs))])

        (u, s, vt) = numpy.linalg.svd(vert_vecs_foo)
        rank = len([si for si in s if si > 1.e-10])

        # this is the set of vectors that span the simplex
        spanu = u[:, :rank]

        t = self.get_topology()
        sd = self.get_spatial_dimension()
        vert_coords_of_facet = \
            self.get_vertices_of_subcomplex(t[sd-1][facet_i])

        # now I find everything normal to the facet.
        vcf = [numpy.array(foo)
               for foo in vert_coords_of_facet]
        facet_span = numpy.array([vcf[i] - vcf[0]
                                  for i in range(1, len(vcf))])
        (uf, sf, vft) = numpy.linalg.svd(facet_span)

        # now get the null space from vft
        rankfacet = len([si for si in sf if si > 1.e-10])
        facet_normal_space = numpy.transpose(vft[rankfacet:, :])

        # now, I have to compute the intersection of
        # facet_span with facet_normal_space
        foo = linalg_subspace_intersection(facet_normal_space, spanu)

        num_cols = foo.shape[1]

        if num_cols != 1:
            raise Exception("barf in normal computation")

        # now need to get the correct sign
        # get a vector in the direction
        nfoo = foo[:, 0]

        # what is the vertex not in the facet?
        verts_set = set(t[sd][0])
        verts_facet = set(t[sd - 1][facet_i])
        verts_diff = verts_set.difference(verts_facet)
        if len(verts_diff) != 1:
            raise Exception("barf in normal computation: getting sign")
        vert_off = verts_diff.pop()
        vert_on = verts_facet.pop()

        # get a vector from the off vertex to the facet
        v_to_facet = numpy.array(self.vertices[vert_on]) \
            - numpy.array(self.vertices[vert_off])

        if numpy.dot(v_to_facet, nfoo) > 0.0:
            return nfoo
        else:
            return -nfoo

    def compute_tangents(self, dim, i):
        """Computes tangents in any dimension based on differences
        between vertices and the first vertex of the i:th facet
        of dimension dim.  Returns a (possibly empty) list.
        These tangents are *NOT* normalized to have unit length."""
        t = self.get_topology()
        vs = list(map(numpy.array, self.get_vertices_of_subcomplex(t[dim][i])))
        ts = [v - vs[0] for v in vs[1:]]
        return ts

    def compute_normalized_tangents(self, dim, i):
        """Computes tangents in any dimension based on differences
        between vertices and the first vertex of the i:th facet
        of dimension dim.  Returns a (possibly empty) list.
        These tangents are normalized to have unit length."""
        ts = self.compute_tangents(dim, i)
        return [t / numpy.linalg.norm(t) for t in ts]

    def compute_edge_tangent(self, edge_i):
        """Computes the nonnormalized tangent to a 1-dimensional facet.
        returns a single vector."""
        t = self.get_topology()
        (v0, v1) = self.get_vertices_of_subcomplex(t[1][edge_i])
        return numpy.array(v1) - numpy.array(v0)

    def compute_normalized_edge_tangent(self, edge_i):
        """Computes the unit tangent vector to a 1-dimensional facet"""
        v = self.compute_edge_tangent(edge_i)
        return v / numpy.linalg.norm(v)

    def compute_face_tangents(self, face_i):
        """Computes the two tangents to a face.  Only implemented
        for a tetrahedron."""
        if self.get_spatial_dimension() != 3:
            raise Exception("can't get face tangents yet")
        t = self.get_topology()
        (v0, v1, v2) = list(map(numpy.array,
                                self.get_vertices_of_subcomplex(t[2][face_i])))
        return (v1 - v0, v2 - v0)

    def compute_face_edge_tangents(self, dim, entity_id):
        """Computes all the edge tangents of any k-face with k>=1.
        The result is a array of binom(dim+1,2) vectors.
        This agrees with `compute_edge_tangent` when dim=1.
        """
        vert_ids = self.get_topology()[dim][entity_id]
        vert_coords = [numpy.array(x)
                       for x in self.get_vertices_of_subcomplex(vert_ids)]
        edge_ts = []
        for source in range(dim):
            for dest in range(source + 1, dim + 1):
                edge_ts.append(vert_coords[dest] - vert_coords[source])
        return edge_ts

<<<<<<< HEAD
    def make_points(self, dim, entity_id, order, family="equi"):
=======
    def make_points(self, dim, entity_id, order, family=None):
>>>>>>> 3485d419
        """Constructs a lattice of points on the entity_id:th
        facet of dimension dim.  Order indicates how many points to
        include in each direction."""
        if dim == 0:
            return (self.get_vertices()[entity_id], )
        elif 0 < dim < self.get_spatial_dimension():
            entity_verts = \
                self.get_vertices_of_subcomplex(
                    self.get_topology()[dim][entity_id])
            return make_lattice(entity_verts, order, 1, family=family)
        elif dim == self.get_spatial_dimension():
            return make_lattice(self.get_vertices(), order, 1, family=family)
        else:
            raise ValueError("illegal dimension")

    def volume(self):
        """Computes the volume of the simplex in the appropriate
        dimensional measure."""
        return volume(self.get_vertices())

    def volume_of_subcomplex(self, dim, facet_no):
        vids = self.topology[dim][facet_no]
        return volume(self.get_vertices_of_subcomplex(vids))

    def compute_scaled_normal(self, facet_i):
        """Returns the unit normal to facet_i of scaled by the
        volume of that facet."""
        dim = self.get_spatial_dimension()
        v = self.volume_of_subcomplex(dim - 1, facet_i)
        return self.compute_normal(facet_i) * v

    def compute_reference_normal(self, facet_dim, facet_i):
        """Returns the unit normal in infinity norm to facet_i."""
        assert facet_dim == self.get_spatial_dimension() - 1
        n = Simplex.compute_normal(self, facet_i)  # skip UFC overrides
        return n / numpy.linalg.norm(n, numpy.inf)

    def get_entity_transform(self, dim, entity):
        """Returns a mapping of point coordinates from the
        `entity`-th subentity of dimension `dim` to the cell.

        :arg dim: subentity dimension (integer)
        :arg entity: entity number (integer)
        """
        topology = self.get_topology()
        celldim = self.get_spatial_dimension()
        codim = celldim - dim
        if dim == 0:
            # Special case vertices.
            i, = topology[dim][entity]
            vertex = self.get_vertices()[i]
            return lambda point: vertex
        elif dim == celldim:
            assert entity == 0
            return lambda point: point

        try:
            subcell = self.construct_subelement(dim)
        except NotImplementedError:
            # Special case for 1D elements.
            x_c, = self.get_vertices_of_subcomplex(topology[0][entity])
            return lambda x: x_c

        subdim = subcell.get_spatial_dimension()

        assert subdim == celldim - codim

        # Entity vertices in entity space.
        v_e = numpy.asarray(subcell.get_vertices())

        A = numpy.zeros([subdim, subdim])

        for i in range(subdim):
            A[i, :] = (v_e[i + 1] - v_e[0])
            A[i, :] /= A[i, :].dot(A[i, :])

        # Entity vertices in cell space.
        v_c = numpy.asarray(self.get_vertices_of_subcomplex(topology[dim][entity]))

        B = numpy.zeros([celldim, subdim])

        for j in range(subdim):
            B[:, j] = (v_c[j + 1] - v_c[0])

        C = B.dot(A)

        offset = v_c[0] - C.dot(v_e[0])

        return lambda x: offset + C.dot(x)

    def get_dimension(self):
        """Returns the subelement dimension of the cell.  Same as the
        spatial dimension."""
        return self.get_spatial_dimension()

    def symmetry_group_size(self, dim):
        return numpy.math.factorial(dim + 1)

    def cell_orientation_reflection_map(self):
        """Return the map indicating whether each possible cell orientation causes reflection (``1``) or not (``0``)."""
        return make_cell_orientation_reflection_map_simplex(self.get_dimension())


# Backwards compatible name
ReferenceElement = Simplex


class UFCSimplex(Simplex):

    def get_facet_element(self):
        dimension = self.get_spatial_dimension()
        return self.construct_subelement(dimension - 1)

    def construct_subelement(self, dimension):
        """Constructs the reference element of a cell subentity
        specified by subelement dimension.

        :arg dimension: subentity dimension (integer)
        """
        return ufc_simplex(dimension)

    def contains_point(self, point, epsilon=0):
        """Checks if reference cell contains given point
        (with numerical tolerance as given by the L1 distance (aka 'manhatten',
        'taxicab' or rectilinear distance) to the cell.

        Parameters
        ----------
        point : numpy.ndarray, list or symbolic expression
            The coordinates of the point.
        epsilon : float
            The tolerance for the check.

        Returns
        -------
        bool : True if the point is inside the cell, False otherwise.

        """
        return self.distance_to_point_l1(point) <= epsilon

    def distance_to_point_l1(self, point):
        # noqa: D301
        """Get the L1 distance (aka 'manhatten', 'taxicab' or rectilinear
        distance) to a point with 0.0 if the point is inside the cell.

        Parameters
        ----------
        point : numpy.ndarray or list
            The coordinates of the point.

        Returns
        -------
        float
            The L1 distance, also known as taxicab, manhatten or rectilinear
            distance, of the cell to the point. If 0.0 the point is inside the
            cell.

        Notes
        -----

        This is done with the help of barycentric coordinates where the general
        algorithm is to compute the most negative (i.e. minimum) barycentric
        coordinate then return its negative. For implementation reasons we
        return the sum of all the negative barycentric coordinates. In each of
        the below examples the point coordinate is `X` with appropriate
        dimensions.

        Consider, for example, a UFCInterval. We have two vertices which make
        the interval,
            `P0 = [0]` and
            `P1 = [1]`.
        Our point is
            `X = [x]`.
        Barycentric coordinates are defined as
            `X = alpha * P0 + beta * P1` where
            `alpha + beta = 1.0`.
        The solution is
            `alpha = 1 - X[0] = 1 - x` and
            `beta = X[0] = x`.
        If both `alpha` and `beta` are positive, the point is inside the
        reference interval.

        `---regionA---P0=0------P1=1---regionB---`

        If we are in `regionA`, `alpha` is negative and
        `-alpha = X[0] - 1.0` is the (positive) distance from `P0`.
        If we are in `regionB`, `beta` is negative and `-beta = -X[0]` is
        the exact (positive) distance from `P1`. Since we are in 1D the L1
        distance is the same as the L2 distance. If we are in the interval we
        can just return 0.0.

        Things get more complicated when we consider higher dimensions.
        Consider a UFCTriangle. We have three vertices which make the
        reference triangle,
            `P0 = (0, 0)`,
            `P1 = (1, 0)` and
            `P2 = (0, 1)`.
        Our point is
            `X = [x, y]`.
        Below is a diagram of the cell (which may not render correctly in
        sphinx):

        .. code-block:: text
        ```
                y-axis
                |
                |
          (0,1) P2
                | \\
                |  \\
                |   \\
                |    \\
                |  T  \\
                |      \\
                |       \\
                |        \\
            ---P0--------P1--- x-axis
          (0,0) |         (1,0)
        ```

        Barycentric coordinates are defined as
            `X = alpha * P0 + beta * P1 + gamma * P2` where
            `alpha + beta + gamma = 1.0`.
        The solution is
            `alpha = 1 - X[0] - X[1] = 1 - x - y`,
            `beta = X[0] = x` and
            `gamma = X[1] = y`.
        If all three are positive, the point is inside the reference cell.
        If any are negative, we are outside it. The absolute sum of any
        negative barycentric coordinates usefully gives the L1 distance from
        the cell to the point. For example the point (1,1) has L1 distance
        1 from the cell: on this case alpha = -1, beta = 1 and gamma = 1.
        -alpha = 1 is the L1 distance. For comparison the L2 distance (the
        length of the vector from the nearest point on the cell to the point)
        is sqrt(0.5^2 + 0.5^2) = 0.707. Similarly the point (-1.0, -1.0) has
        alpha = 3, beta = -1 and gamma = -1. The absolute sum of beta and gamma
        2 which is again the L1 distance. The L2 distance in this case is
        sqrt(1^2 + 1^2) = 1.414.

        For a UFCTetrahedron we have four vertices
            `P0 = (0,0,0)`,
            `P1 = (1,0,0)`,
            `P2 = (0,1,0)` and
            `P3 = (0,0,1)`.
        Our point is
            `X = [x, y, z]`.
        The barycentric coordinates are defined as
            `X = alpha * P0 + beta * P1 + gamma * P2 + delta * P3`
            where
            `alpha + beta + gamma + delta = 1.0`.
        The solution is
            `alpha = 1 - X[0] - X[1] - X[2] = 1 - x - y - z`,
            `beta = X[0] = x`,
            `gamma = X[1] = y` and
            `delta = X[2] = z`.
        The rules are the same as for the triangle but with one extra
        barycentric coordinate. Our approximate distance, the absolute sum of
        the negative barycentric coordinates, is at worse around 4 times the
        actual distance to the tetrahedron.

        """
        # bary = [alpha, beta, gamma, delta, ...] - see docstring
        bary = [1.0 - sum(point)] + list(point)
        # We avoid branching so that code can be generated from this (e.g. with
        # sympy). bary-abs(bary) gets rid of the positive barycentric
        # coordinates and doubles the negative distances. Summing, halving and
        # taking the negative of these gives the L1 distance. So for example
        # point = [-1, -1]
        # bary = [3, -1, -1],
        # bary-abs(bary) = [0, -2, -2],
        # sum(bary-abs(bary)) = -4.
        # - 0.5 * sum(bary-abs(bary)) = 2.0
        # which is the correct L1 distance from the cell to the point.
        l1_dist = - 0.5 * sum([b - abs(b) for b in bary])
        # Take abs at the end to avoid negative zero.
        return abs(l1_dist)


class Point(Simplex):
    """This is the reference point."""

    def __init__(self):
        verts = ((),)
        topology = {0: {0: (0,)}}
        super(Point, self).__init__(POINT, verts, topology)

    def construct_subelement(self, dimension):
        """Constructs the reference element of a cell subentity
        specified by subelement dimension.

        :arg dimension: subentity dimension (integer). Must be zero.
        """
        assert dimension == 0
        return self


class DefaultLine(Simplex):
    """This is the reference line with vertices (-1.0,) and (1.0,)."""

    def __init__(self):
        verts = ((-1.0,), (1.0,))
        edges = {0: (0, 1)}
        topology = {0: {0: (0,), 1: (1,)},
                    1: edges}
        super(DefaultLine, self).__init__(LINE, verts, topology)

    def get_facet_element(self):
        raise NotImplementedError()


class UFCInterval(UFCSimplex):
    """This is the reference interval with vertices (0.0,) and (1.0,)."""

    def __init__(self):
        verts = ((0.0,), (1.0,))
        edges = {0: (0, 1)}
        topology = {0: {0: (0,), 1: (1,)},
                    1: edges}
        super(UFCInterval, self).__init__(LINE, verts, topology)


class DefaultTriangle(Simplex):
    """This is the reference triangle with vertices (-1.0,-1.0),
    (1.0,-1.0), and (-1.0,1.0)."""

    def __init__(self):
        verts = ((-1.0, -1.0), (1.0, -1.0), (-1.0, 1.0))
        edges = {0: (1, 2),
                 1: (2, 0),
                 2: (0, 1)}
        faces = {0: (0, 1, 2)}
        topology = {0: {0: (0,), 1: (1,), 2: (2,)},
                    1: edges, 2: faces}
        super(DefaultTriangle, self).__init__(TRIANGLE, verts, topology)

    def get_facet_element(self):
        return DefaultLine()


class UFCTriangle(UFCSimplex):
    """This is the reference triangle with vertices (0.0,0.0),
    (1.0,0.0), and (0.0,1.0)."""

    def __init__(self):
        verts = ((0.0, 0.0), (1.0, 0.0), (0.0, 1.0))
        edges = {0: (1, 2), 1: (0, 2), 2: (0, 1)}
        faces = {0: (0, 1, 2)}
        topology = {0: {0: (0,), 1: (1,), 2: (2,)},
                    1: edges, 2: faces}
        super(UFCTriangle, self).__init__(TRIANGLE, verts, topology)

    def compute_normal(self, i):
        "UFC consistent normal"
        t = self.compute_tangents(1, i)[0]
        n = numpy.array((t[1], -t[0]))
        return n / numpy.linalg.norm(n)


class IntrepidTriangle(Simplex):
    """This is the Intrepid triangle with vertices (0,0),(1,0),(0,1)"""

    def __init__(self):
        verts = ((0.0, 0.0), (1.0, 0.0), (0.0, 1.0))
        edges = {0: (0, 1),
                 1: (1, 2),
                 2: (2, 0)}
        faces = {0: (0, 1, 2)}
        topology = {0: {0: (0,), 1: (1,), 2: (2,)},
                    1: edges, 2: faces}
        super(IntrepidTriangle, self).__init__(TRIANGLE, verts, topology)

    def get_facet_element(self):
        # I think the UFC interval is equivalent to what the
        # IntrepidInterval would be.
        return UFCInterval()


class DefaultTetrahedron(Simplex):
    """This is the reference tetrahedron with vertices (-1,-1,-1),
    (1,-1,-1),(-1,1,-1), and (-1,-1,1)."""

    def __init__(self):
        verts = ((-1.0, -1.0, -1.0), (1.0, -1.0, -1.0),
                 (-1.0, 1.0, -1.0), (-1.0, -1.0, 1.0))
        vs = {0: (0, ),
              1: (1, ),
              2: (2, ),
              3: (3, )}
        edges = {0: (1, 2),
                 1: (2, 0),
                 2: (0, 1),
                 3: (0, 3),
                 4: (1, 3),
                 5: (2, 3)}
        faces = {0: (1, 3, 2),
                 1: (2, 3, 0),
                 2: (3, 1, 0),
                 3: (0, 1, 2)}
        tets = {0: (0, 1, 2, 3)}
        topology = {0: vs, 1: edges, 2: faces, 3: tets}
        super(DefaultTetrahedron, self).__init__(TETRAHEDRON, verts, topology)

    def get_facet_element(self):
        return DefaultTriangle()


class IntrepidTetrahedron(Simplex):
    """This is the reference tetrahedron with vertices (0,0,0),
    (1,0,0),(0,1,0), and (0,0,1) used in the Intrepid project."""

    def __init__(self):
        verts = ((0.0, 0.0, 0.0), (1.0, 0.0, 0.0), (0.0, 1.0, 0.0), (0.0, 0.0, 1.0))
        vs = {0: (0, ),
              1: (1, ),
              2: (2, ),
              3: (3, )}
        edges = {0: (0, 1),
                 1: (1, 2),
                 2: (2, 0),
                 3: (0, 3),
                 4: (1, 3),
                 5: (2, 3)}
        faces = {0: (0, 1, 3),
                 1: (1, 2, 3),
                 2: (0, 3, 2),
                 3: (0, 2, 1)}
        tets = {0: (0, 1, 2, 3)}
        topology = {0: vs, 1: edges, 2: faces, 3: tets}
        super(IntrepidTetrahedron, self).__init__(TETRAHEDRON, verts, topology)

    def get_facet_element(self):
        return IntrepidTriangle()


class UFCTetrahedron(UFCSimplex):
    """This is the reference tetrahedron with vertices (0,0,0),
    (1,0,0),(0,1,0), and (0,0,1)."""

    def __init__(self):
        verts = ((0.0, 0.0, 0.0), (1.0, 0.0, 0.0), (0.0, 1.0, 0.0), (0.0, 0.0, 1.0))
        vs = {0: (0, ),
              1: (1, ),
              2: (2, ),
              3: (3, )}
        edges = {0: (2, 3),
                 1: (1, 3),
                 2: (1, 2),
                 3: (0, 3),
                 4: (0, 2),
                 5: (0, 1)}
        faces = {0: (1, 2, 3),
                 1: (0, 2, 3),
                 2: (0, 1, 3),
                 3: (0, 1, 2)}
        tets = {0: (0, 1, 2, 3)}
        topology = {0: vs, 1: edges, 2: faces, 3: tets}
        super(UFCTetrahedron, self).__init__(TETRAHEDRON, verts, topology)

    def compute_normal(self, i):
        "UFC consistent normals."
        t = self.compute_tangents(2, i)
        n = numpy.cross(t[0], t[1])
        return -2.0 * n / numpy.linalg.norm(n)


class TensorProductCell(Cell):
    """A cell that is the product of FIAT cells."""

    def __init__(self, *cells):
        # Vertices
        vertices = tuple(tuple(chain(*coords))
                         for coords in product(*[cell.get_vertices()
                                                 for cell in cells]))

        # Topology
        shape = tuple(len(c.get_vertices()) for c in cells)
        topology = {}
        for dim in product(*[cell.get_topology().keys()
                             for cell in cells]):
            topology[dim] = {}
            topds = [cell.get_topology()[d]
                     for cell, d in zip(cells, dim)]
            for tuple_ei in product(*[sorted(topd)for topd in topds]):
                tuple_vs = list(product(*[topd[ei]
                                          for topd, ei in zip(topds, tuple_ei)]))
                vs = tuple(numpy.ravel_multi_index(numpy.transpose(tuple_vs), shape))
                topology[dim][tuple_ei] = vs
            # flatten entity numbers
            topology[dim] = dict(enumerate(topology[dim][key]
                                           for key in sorted(topology[dim])))

        super(TensorProductCell, self).__init__(TENSORPRODUCT, vertices, topology)
        self.cells = tuple(cells)

    def _key(self):
        return self.cells

    @staticmethod
    def _split_slices(lengths):
        n = len(lengths)
        delimiter = [0] * (n + 1)
        for i in range(n):
            delimiter[i + 1] = delimiter[i] + lengths[i]
        return [slice(delimiter[i], delimiter[i+1])
                for i in range(n)]

    def get_dimension(self):
        """Returns the subelement dimension of the cell, a tuple of
        dimensions for each cell in the product."""
        return tuple(c.get_dimension() for c in self.cells)

    def construct_subelement(self, dimension):
        """Constructs the reference element of a cell subentity
        specified by subelement dimension.

        :arg dimension: dimension in each "direction" (tuple)
        """
        return TensorProductCell(*[c.construct_subelement(d)
                                   for c, d in zip(self.cells, dimension)])

    def get_entity_transform(self, dim, entity_i):
        """Returns a mapping of point coordinates from the
        `entity_i`-th subentity of dimension `dim` to the cell.

        :arg dim: subelement dimension (tuple)
        :arg entity_i: entity number (integer)
        """
        # unravel entity_i
        shape = tuple(len(c.get_topology()[d])
                      for c, d in zip(self.cells, dim))
        alpha = numpy.unravel_index(entity_i, shape)

        # entity transform on each subcell
        sct = [c.get_entity_transform(d, i)
               for c, d, i in zip(self.cells, dim, alpha)]

        slices = TensorProductCell._split_slices(dim)

        def transform(point):
            return list(chain(*[t(point[s])
                                for t, s in zip(sct, slices)]))
        return transform

    def volume(self):
        """Computes the volume in the appropriate dimensional measure."""
        return numpy.prod([c.volume() for c in self.cells])

    def compute_reference_normal(self, facet_dim, facet_i):
        """Returns the unit normal in infinity norm to facet_i of
        subelement dimension facet_dim."""
        assert len(facet_dim) == len(self.get_dimension())
        indicator = numpy.array(self.get_dimension()) - numpy.array(facet_dim)
        (cell_i,), = numpy.nonzero(indicator)

        n = []
        for i, c in enumerate(self.cells):
            if cell_i == i:
                n.extend(c.compute_reference_normal(facet_dim[i], facet_i))
            else:
                n.extend([0] * c.get_spatial_dimension())
        return numpy.asarray(n)

    def contains_point(self, point, epsilon=0):
        """Checks if reference cell contains given point
        (with numerical tolerance as given by the L1 distance (aka 'manhatten',
        'taxicab' or rectilinear distance) to the cell.

        Parameters
        ----------
        point : numpy.ndarray, list or symbolic expression
            The coordinates of the point.
        epsilon : float
            The tolerance for the check.

        Returns
        -------
        bool : True if the point is inside the cell, False otherwise.

        """
        subcell_dimensions = [c.get_spatial_dimension() for c in self.cells]
        assert len(point) == sum(subcell_dimensions)
        point_slices = TensorProductCell._split_slices(subcell_dimensions)
        subcell_points = [point[s] for s in point_slices]
        return reduce(operator.and_,
                      (c.contains_point(p, epsilon=epsilon)
                       for c, p in zip(self.cells, subcell_points)),
                      True)

    def distance_to_point_l1(self, point):
        """Get the L1 distance (aka 'manhatten', 'taxicab' or rectilinear
        distance) to a point with 0.0 if the point is inside the cell.

        For more information see the docstring for the UFCSimplex method."""
        subcell_dimensions = [c.get_spatial_dimension() for c in self.cells]
        assert len(point) == sum(subcell_dimensions)
        point_slices = TensorProductCell._split_slices(subcell_dimensions)
        subcell_points = [point[s] for s in point_slices]
        subcell_distances = [c.distance_to_point_l1(p)
                             for c, p in zip(self.cells, subcell_points)]
        return sum(subcell_distances)

    def symmetry_group_size(self, dim):
        return tuple(c.symmetry_group_size(d) for d, c in zip(dim, self.cells))

    def cell_orientation_reflection_map(self):
        """Return the map indicating whether each possible cell orientation causes reflection (``1``) or not (``0``)."""
        return make_cell_orientation_reflection_map_tensorproduct(self.cells)


class UFCQuadrilateral(Cell):
    r"""This is the reference quadrilateral with vertices
    (0.0, 0.0), (0.0, 1.0), (1.0, 0.0) and (1.0, 1.0).

    Orientation of a physical cell is computed systematically
    by comparing the canonical orderings of its facets and
    the facets in the FIAT reference cell.

    As an example, we compute the orientation of a
    quadrilateral cell:

       +---3---+           +--57---+
       |       |           |       |
       0       1          43       55
       |       |           |       |
       +---2---+           +--42---+
    FIAT canonical     Mapped example physical cell

    Suppose that the facets of the physical cell
    are canonically ordered as:

    C = [55, 42, 43, 57]

    FIAT index to Physical index map must be such that
    C[0] = 55 is mapped to a vertical facet; in this
    example it is:

    M = [43, 55, 42, 57]

    C and M are decomposed into "vertical" and "horizontal"
    parts, keeping the relative orders of numbers:

    C -> C0 = [55, 43], C1 = [42, 57]
    M -> M0 = [43, 55], M1 = [42, 57]

    Then the orientation of the cell is computed as the
    following:

    C0.index(M0[0]) = 1; C0.remove(M0[0])
    C0.index(M0[1]) = 0; C0.remove(M0[1])
    C1.index(M1[0]) = 0; C1.remove(M1[0])
    C1.index(M1[1]) = 0; C1.remove(M1[1])

    o = 2 * 1 + 0 = 2
    """
    def __init__(self):
        product = TensorProductCell(UFCInterval(), UFCInterval())
        pt = product.get_topology()

        verts = product.get_vertices()
        topology = flatten_entities(pt)

        super(UFCQuadrilateral, self).__init__(QUADRILATERAL, verts, topology)

        self.product = product
        self.unflattening_map = compute_unflattening_map(pt)

    def get_dimension(self):
        """Returns the subelement dimension of the cell.  Same as the
        spatial dimension."""
        return self.get_spatial_dimension()

    def construct_subelement(self, dimension):
        """Constructs the reference element of a cell subentity
        specified by subelement dimension.

        :arg dimension: subentity dimension (integer)
        """
        if dimension == 2:
            return self
        elif dimension == 1:
            return UFCInterval()
        elif dimension == 0:
            return Point()
        else:
            raise ValueError("Invalid dimension: %d" % (dimension,))

    def get_entity_transform(self, dim, entity_i):
        """Returns a mapping of point coordinates from the
        `entity_i`-th subentity of dimension `dim` to the cell.

        :arg dim: entity dimension (integer)
        :arg entity_i: entity number (integer)
        """
        d, e = self.unflattening_map[(dim, entity_i)]
        return self.product.get_entity_transform(d, e)

    def volume(self):
        """Computes the volume in the appropriate dimensional measure."""
        return self.product.volume()

    def compute_reference_normal(self, facet_dim, facet_i):
        """Returns the unit normal in infinity norm to facet_i."""
        assert facet_dim == 1
        d, i = self.unflattening_map[(facet_dim, facet_i)]
        return self.product.compute_reference_normal(d, i)

    def contains_point(self, point, epsilon=0):
        """Checks if reference cell contains given point
        (with numerical tolerance as given by the L1 distance (aka 'manhatten',
        'taxicab' or rectilinear distance) to the cell.

        Parameters
        ----------
        point : numpy.ndarray, list or symbolic expression
            The coordinates of the point.
        epsilon : float
            The tolerance for the check.

        Returns
        -------
        bool : True if the point is inside the cell, False otherwise.

        """
        return self.product.contains_point(point, epsilon=epsilon)

    def distance_to_point_l1(self, point):
        """Get the L1 distance (aka 'manhatten', 'taxicab' or rectilinear
        distance) to a point with 0.0 if the point is inside the cell.

        For more information see the docstring for the UFCSimplex method."""
        return self.product.distance_to_point_l1(point)

    def symmetry_group_size(self, dim):
        return [1, 2, 8][dim]

    def cell_orientation_reflection_map(self):
        """Return the map indicating whether each possible cell orientation causes reflection (``1``) or not (``0``)."""
        return self.product.cell_orientation_reflection_map()


class UFCHexahedron(Cell):
    """This is the reference hexahedron with vertices
    (0.0, 0.0, 0.0), (0.0, 0.0, 1.0), (0.0, 1.0, 0.0), (0.0, 1.0, 1.0),
    (1.0, 0.0, 0.0), (1.0, 0.0, 1.0), (1.0, 1.0, 0.0) and (1.0, 1.0, 1.0)."""

    def __init__(self):
        product = TensorProductCell(UFCInterval(), UFCInterval(), UFCInterval())
        pt = product.get_topology()

        verts = product.get_vertices()
        topology = flatten_entities(pt)

        super(UFCHexahedron, self).__init__(HEXAHEDRON, verts, topology)

        self.product = product
        self.unflattening_map = compute_unflattening_map(pt)

    def get_dimension(self):
        """Returns the subelement dimension of the cell.  Same as the
        spatial dimension."""
        return self.get_spatial_dimension()

    def construct_subelement(self, dimension):
        """Constructs the reference element of a cell subentity
        specified by subelement dimension.

        :arg dimension: subentity dimension (integer)
        """
        if dimension == 3:
            return self
        elif dimension == 2:
            return UFCQuadrilateral()
        elif dimension == 1:
            return UFCInterval()
        elif dimension == 0:
            return Point()
        else:
            raise ValueError("Invalid dimension: %d" % (dimension,))

    def get_entity_transform(self, dim, entity_i):
        """Returns a mapping of point coordinates from the
        `entity_i`-th subentity of dimension `dim` to the cell.

        :arg dim: entity dimension (integer)
        :arg entity_i: entity number (integer)
        """
        d, e = self.unflattening_map[(dim, entity_i)]
        return self.product.get_entity_transform(d, e)

    def volume(self):
        """Computes the volume in the appropriate dimensional measure."""
        return self.product.volume()

    def compute_reference_normal(self, facet_dim, facet_i):
        """Returns the unit normal in infinity norm to facet_i."""
        assert facet_dim == 2
        d, i = self.unflattening_map[(facet_dim, facet_i)]
        return self.product.compute_reference_normal(d, i)

    def contains_point(self, point, epsilon=0):
        """Checks if reference cell contains given point
        (with numerical tolerance as given by the L1 distance (aka 'manhatten',
        'taxicab' or rectilinear distance) to the cell.

        Parameters
        ----------
        point : numpy.ndarray, list or symbolic expression
            The coordinates of the point.
        epsilon : float
            The tolerance for the check.

        Returns
        -------
        bool : True if the point is inside the cell, False otherwise.

        """
        return self.product.contains_point(point, epsilon=epsilon)

    def distance_to_point_l1(self, point):
        """Get the L1 distance (aka 'manhatten', 'taxicab' or rectilinear
        distance) to a point with 0.0 if the point is inside the cell.

        For more information see the docstring for the UFCSimplex method."""
        return self.product.distance_to_point_l1(point)

    def symmetry_group_size(self, dim):
        return [1, 2, 8, 48][dim]

    def cell_orientation_reflection_map(self):
        """Return the map indicating whether each possible cell orientation causes reflection (``1``) or not (``0``)."""
        return self.product.cell_orientation_reflection_map()


def make_affine_mapping(xs, ys):
    """Constructs (A,b) such that x --> A * x + b is the affine
    mapping from the simplex defined by xs to the simplex defined by ys."""

    dim_x = len(xs[0])
    dim_y = len(ys[0])

    if len(xs) != len(ys):
        raise Exception("")

    # find A in R^{dim_y,dim_x}, b in R^{dim_y} such that
    # A xs[i] + b = ys[i] for all i

    mat = numpy.zeros((dim_x * dim_y + dim_y, dim_x * dim_y + dim_y), "d")
    rhs = numpy.zeros((dim_x * dim_y + dim_y,), "d")

    # loop over points
    for i in range(len(xs)):
        # loop over components of each A * point + b
        for j in range(dim_y):
            row_cur = i * dim_y + j
            col_start = dim_x * j
            col_finish = col_start + dim_x
            mat[row_cur, col_start:col_finish] = numpy.array(xs[i])
            rhs[row_cur] = ys[i][j]
            # need to get terms related to b
            mat[row_cur, dim_y * dim_x + j] = 1.0

    sol = numpy.linalg.solve(mat, rhs)

    A = numpy.reshape(sol[:dim_x * dim_y], (dim_y, dim_x))
    b = sol[dim_x * dim_y:]

    return A, b


def default_simplex(spatial_dim):
    """Factory function that maps spatial dimension to an instance of
    the default reference simplex of that dimension."""
    if spatial_dim == 0:
        return Point()
    elif spatial_dim == 1:
        return DefaultLine()
    elif spatial_dim == 2:
        return DefaultTriangle()
    elif spatial_dim == 3:
        return DefaultTetrahedron()
    else:
        raise RuntimeError("Can't create default simplex of dimension %s." % str(spatial_dim))


def ufc_simplex(spatial_dim):
    """Factory function that maps spatial dimension to an instance of
    the UFC reference simplex of that dimension."""
    if spatial_dim == 0:
        return Point()
    elif spatial_dim == 1:
        return UFCInterval()
    elif spatial_dim == 2:
        return UFCTriangle()
    elif spatial_dim == 3:
        return UFCTetrahedron()
    else:
        raise RuntimeError("Can't create UFC simplex of dimension %s." % str(spatial_dim))


def ufc_cell(cell):
    """Handle incoming calls from FFC."""

    # celltype could be a string or a cell.
    if isinstance(cell, str):
        celltype = cell
    else:
        celltype = cell.cellname()

    if " * " in celltype:
        # Tensor product cell
        return TensorProductCell(*map(ufc_cell, celltype.split(" * ")))
    elif celltype == "quadrilateral":
        return UFCQuadrilateral()
    elif celltype == "hexahedron":
        return UFCHexahedron()
    elif celltype == "vertex":
        return ufc_simplex(0)
    elif celltype == "interval":
        return ufc_simplex(1)
    elif celltype == "triangle":
        return ufc_simplex(2)
    elif celltype == "tetrahedron":
        return ufc_simplex(3)
    else:
        raise RuntimeError("Don't know how to create UFC cell of type %s" % str(celltype))


def volume(verts):
    """Constructs the volume of the simplex spanned by verts"""

    # use fact that volume of UFC reference element is 1/n!
    sd = len(verts) - 1
    ufcel = ufc_simplex(sd)
    ufcverts = ufcel.get_vertices()

    A, b = make_affine_mapping(ufcverts, verts)

    # can't just take determinant since, e.g. the face of
    # a tet being mapped to a 2d triangle doesn't have a
    # square matrix

    (u, s, vt) = numpy.linalg.svd(A)

    # this is the determinant of the "square part" of the matrix
    # (ie the part that maps the restriction of the higher-dimensional
    # stuff to UFC element
    p = numpy.prod([si for si in s if (si) > 1.e-10])

    return p / factorial(sd)


def tuple_sum(tree):
    """
    This function calculates the sum of elements in a tuple, it is needed to handle nested tuples in TensorProductCell.
    Example: tuple_sum(((1, 0), 1)) returns 2
    If input argument is not the tuple, returns input.
    """
    if isinstance(tree, tuple):
        return sum(map(tuple_sum, tree))
    else:
        return tree


def is_hypercube(cell):
    if isinstance(cell, (DefaultLine, UFCInterval, UFCQuadrilateral, UFCHexahedron)):
        return True
    elif isinstance(cell, TensorProductCell):
        return reduce(lambda a, b: a and b, [is_hypercube(c) for c in cell.cells])
    else:
        return False


def flatten_reference_cube(ref_el):
    """This function flattens a Tensor Product hypercube to the corresponding UFC hypercube"""
    flattened_cube = {2: UFCQuadrilateral(), 3: UFCHexahedron()}
    if numpy.sum(ref_el.get_dimension()) <= 1:
        # Just return point/interval cell arguments
        return ref_el
    else:
        # Handle cases where cell is a quad/cube constructed from a tensor product or
        # an already flattened element
        if is_hypercube(ref_el):
            return flattened_cube[numpy.sum(ref_el.get_dimension())]
        else:
            raise TypeError('Invalid cell type')


def flatten_entities(topology_dict):
    """This function flattens topology dict of TensorProductCell and entity_dofs dict of TensorProductElement"""

    flattened_entities = defaultdict(list)
    for dim in sorted(topology_dict.keys()):
        flat_dim = tuple_sum(dim)
        flattened_entities[flat_dim] += [v for k, v in sorted(topology_dict[dim].items())]

    return {dim: dict(enumerate(entities))
            for dim, entities in flattened_entities.items()}


def flatten_permutations(perm_dict):
    """This function flattens permutation dict of TensorProductElement"""

    flattened_permutations = defaultdict(list)
    for dim in sorted(perm_dict.keys()):
        flat_dim = tuple_sum(dim)
        flattened_permutations[flat_dim] += [{o: v[o_tuple] for o, o_tuple in enumerate(sorted(v))}
                                             for k, v in sorted(perm_dict[dim].items())]
    return {dim: dict(enumerate(perms))
            for dim, perms in flattened_permutations.items()}


def compute_unflattening_map(topology_dict):
    """This function returns unflattening map for the given tensor product topology dict."""

    counter = defaultdict(count)
    unflattening_map = {}

    for dim, entities in sorted(topology_dict.items()):
        flat_dim = tuple_sum(dim)
        for entity in entities:
            flat_entity = next(counter[flat_dim])
            unflattening_map[(flat_dim, flat_entity)] = (dim, entity)

    return unflattening_map<|MERGE_RESOLUTION|>--- conflicted
+++ resolved
@@ -69,11 +69,7 @@
                 yield jj + [ii]
 
 
-<<<<<<< HEAD
-def make_lattice(verts, n, interior=0, family="equi"):
-=======
 def make_lattice(verts, n, interior=0, family=None):
->>>>>>> 3485d419
     """Constructs a lattice of points on the simplex defined by verts.
     For example, the 1:st order lattice will be just the vertices.
     The optional argument interior specifies how many points from
@@ -81,11 +77,8 @@
     and interior = 0, this function will return the vertices and
     midpoint, but with interior = 1, it will only return the
     midpoint."""
-<<<<<<< HEAD
-=======
     if family is None or family == "equispaced":
         family = "equi"
->>>>>>> 3485d419
     family = _decode_family(family)
     D = len(verts)
     X = numpy.array(verts)
@@ -413,11 +406,7 @@
                 edge_ts.append(vert_coords[dest] - vert_coords[source])
         return edge_ts
 
-<<<<<<< HEAD
-    def make_points(self, dim, entity_id, order, family="equi"):
-=======
     def make_points(self, dim, entity_id, order, family=None):
->>>>>>> 3485d419
         """Constructs a lattice of points on the entity_id:th
         facet of dimension dim.  Order indicates how many points to
         include in each direction."""
