--- conflicted
+++ resolved
@@ -13,19 +13,12 @@
 
 
 class DualSet(object):
-<<<<<<< HEAD
-    def __init__(self, nodes, ref_el, entity_ids, entity_ids_per_derivative_order=None):
+    def __init__(self, nodes, ref_el, entity_ids, entity_ids_per_derivative_order=None, entity_permutations=None):
         self.nodes = nodes
         self.ref_el = ref_el
         self.entity_ids = entity_ids
         self.entity_ids_per_derivative_order = entity_ids_per_derivative_order
-=======
-    def __init__(self, nodes, ref_el, entity_ids, entity_permutations=None):
-        self.nodes = nodes
-        self.ref_el = ref_el
-        self.entity_ids = entity_ids
         self.entity_permutations = entity_permutations
->>>>>>> a552113a
 
         # Compute the nodes on the closure of each sub_entity.
         self.entity_closure_ids = {}
@@ -49,10 +42,9 @@
     def get_entity_ids(self):
         return self.entity_ids
 
-<<<<<<< HEAD
     def get_entity_ids_per_derivative_order(self):
         return self.entity_ids_per_derivative_order
-=======
+
     def get_entity_permutations(self):
         r"""This method returns a nested dictionary that gives, for
         each dimension, for each entity, and for each possible entity
@@ -80,7 +72,6 @@
         if self.entity_permutations is None:
             raise NotImplementedError("entity_permutations not yet implemented for %s" % type(self))
         return self.entity_permutations
->>>>>>> a552113a
 
     def get_reference_element(self):
         return self.ref_el
