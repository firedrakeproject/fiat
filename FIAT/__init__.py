--- conflicted
+++ resolved
@@ -109,18 +109,9 @@
                       "Nedelec 2nd kind H(curl)": NedelecSecondKind,
                       "Raviart-Thomas": RaviartThomas,
                       "Regge": Regge,
-<<<<<<< HEAD
                       "Stokes": Stokes,
                       "Macro Stokes": MacroStokes,
                       "Div Stokes": DivStokes,
-                      "EnrichedElement": EnrichedElement,
-                      "NodalEnrichedElement": NodalEnrichedElement,
-                      "QuadraticPowellSabin6": QuadraticPowellSabin6,
-                      "QuadraticPowellSabin12": QuadraticPowellSabin12,
-                      "TensorProductElement": TensorProductElement,
-                      "BrokenElement": DiscontinuousElement,
-=======
->>>>>>> 8839f876
                       "HDiv Trace": HDivTrace,
                       "Hellan-Herrmann-Johnson": HellanHerrmannJohnson,
                       "Gopalakrishnan-Lederer-Schoberl 1st kind": GopalakrishnanLedererSchoberlFirstKind,
