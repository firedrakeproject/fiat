# Written by Robert C. Kirby
# Copyright 2005 by The University of Chicago
# Distributed under the LGPL license
# This work is partially supported by the US Department of Energy
# under award number DE-FG02-04ER25650

# Last modified 1 June 2005


"""This module defines the standard Lagrange finite element over
any shape for which an appropriate expansion basis is defined.  The
module simply provides the class Lagrange, which takes a shape and a
degree >= 1.
"""

import dualbasis, functional, polynomial, functionalset , shapes

class LagrangeDual( dualbasis.DualBasis ):
    """Dual basis for the plain vanilla Lagrange finite element."""
    def __init__( self , shape , n , U ):
        # Nodes are point evaluation on the lattice, which here is
        # ordered by topological dimension and entity within that
        # dimension.  For triangles we have vertex points plus
        # n - 1 points per edge.  We then have max(0,(n-2)(n-1)/2)
        # points on the interior of the triangle, or that many points
        # per face of tetrahedra plus max(0,(n-2)(n-1)n/6 points
        # in the interior
        pts = [ [ shapes.make_points(shape,d,e,n) \
                      for e in shapes.entity_range(shape,d) ] \
                    for d in shapes.dimension_range(shape) ]

        pts_flat = reduce( lambda a,b:a+b , \
                           reduce( lambda a,b:a+b , pts ) )

        # get node location for each node i by self.pts[i]
        self.pts = pts_flat

	ls = functional.make_point_evaluations( U , pts_flat )

        # entity_ids is a dictionary whose keys are the topological
        # dimensions (0,1,2,3) and values are dictionaries mapping
        # the ids of entities of that dimension to the list of
        # ids of nodes associated with that entity.
        # see FIAT.base.dualbasis for description of entity_ids
        entity_ids = {}
        id_cur = 0
        for d in shapes.dimension_range( shape ):
            entity_ids[d] = {}
            for v in shapes.entity_range( shape, d ):
                num_nods = len( pts[d][v] )
                entity_ids[d][v] = range(id_cur,id_cur + num_nods)
                id_cur += num_nods

        dualbasis.DualBasis.__init__( self , \
                                      functionalset.FunctionalSet( U , ls ) , \
                                      entity_ids )
                                      
        return

class Lagrange( polynomial.FiniteElement ):
    def __init__( self , shape , n ):
        if n < 1:
            raise RuntimeError, \
<<<<<<< HEAD
                  "Lagrange elements are only defind for n >= 1"
        self.shape = shape
        self.order = n
=======
                  "Lagrange elements are only defined for n >= 1"
>>>>>>> cbdc5f3d
        U = polynomial.OrthogonalPolynomialSet( shape , n )
        Udual = LagrangeDual( shape , n , U )
        polynomial.FiniteElement.__init__( self , \
                                           Udual , U )

class VectorLagrangeDual( dualbasis.DualBasis ):
    def __init__( self , shape , n , U ):
	space_dim = shapes.dimension( shape )
        nc = U.tensor_shape()[0]
        pts = [ [ shapes.make_points(shape,d,e,n) \
                  for e in shapes.entity_range(shape,d) ] \
                for d in shapes.dimension_range(shape) ]

        pts_flat = reduce( lambda a,b:a+b , \
                           reduce( lambda a,b:a+b , pts ) )

        self.pts = pts_flat
	
        ls = [ functional.ComponentPointEvaluation( U , c , pt ) \
	       for c in range(nc) \
	       for pt in pts_flat ]
        

        # see FIAT.base.dualbasis for description of entity_ids
        entity_ids = {}
        id_cur = 0
        for d in shapes.dimension_range( shape ):
            entity_ids[d] = {}
            for v in shapes.entity_range( shape, d ):
                num_nods = len( pts[d][v] )
                entity_ids[d][v] = range(id_cur,id_cur + num_nods)
                id_cur += num_nods
        
        fset = functionalset.FunctionalSet( U , ls )

        dualbasis.DualBasis.__init__( self , fset , entity_ids , nc ) 


class VectorLagrange( polynomial.FiniteElement ):
    def __init__( self , shape , n , nc = None ):
        if n < 1:
            raise RuntimeError, \
                  "Lagrange elements are only defined for n >= 1"
        self.shape = shape
        self.order = n
        U = polynomial.OrthogonalPolynomialArraySet( shape , n , nc )
        Udual = VectorLagrangeDual( shape , n , U )
        polynomial.FiniteElement.__init__( self , Udual , U )<|MERGE_RESOLUTION|>--- conflicted
+++ resolved
@@ -61,13 +61,9 @@
     def __init__( self , shape , n ):
         if n < 1:
             raise RuntimeError, \
-<<<<<<< HEAD
-                  "Lagrange elements are only defind for n >= 1"
+                  "Lagrange elements are only defined for n >= 1"
         self.shape = shape
         self.order = n
-=======
-                  "Lagrange elements are only defined for n >= 1"
->>>>>>> cbdc5f3d
         U = polynomial.OrthogonalPolynomialSet( shape , n )
         Udual = LagrangeDual( shape , n , U )
         polynomial.FiniteElement.__init__( self , \
