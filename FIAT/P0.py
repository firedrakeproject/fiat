--- conflicted
+++ resolved
@@ -48,13 +48,9 @@
     def __init__( self, ref_el ):
         poly_set = polynomial_set.ONPolynomialSet( ref_el, 0 )
         dual = P0Dual( ref_el )
-<<<<<<< HEAD
         degree = 0
         formdegree = ref_el.get_spatial_dimension() # n-form
-        finite_element.FiniteElement.__init__( self , poly_set , dual , degree, formdegree )
-=======
-        finite_element.FiniteElement.__init__( self, poly_set, dual, 0 )
->>>>>>> d88253e1
+        finite_element.FiniteElement.__init__( self, poly_set, dual, degree, formdegree )
 
 if __name__ == "__main__":
     T = reference_element.UFCTriangle()
