# Copyright (C) 2008 Robert C. Kirby (Texas Tech University)
#
# This file is part of FIAT (https://www.fenicsproject.org)
#
# SPDX-License-Identifier:    LGPL-3.0-or-later
"""Principal orthogonal expansion functions as defined by Karniadakis
and Sherwin.  These are parametrized over a reference element so as
to allow users to get coordinates that they want."""

import numpy
import math
from FIAT import reference_element, jacobi


def morton_index2(p, q=0):
    return (p + q) * (p + q + 1) // 2 + q


def morton_index3(p, q=0, r=0):
    return (p + q + r)*(p + q + r + 1)*(p + q + r + 2)//6 + (q + r)*(q + r + 1)//2 + r


def jrc(a, b, n):
    """Jacobi recurrence coefficients"""
    an = (2*n+1+a+b)*(2*n+2+a+b) / (2*(n+1)*(n+1+a+b))
    bn = (a+b)*(a-b)*(2*n+1+a+b) / (2*(n+1)*(n+1+a+b)*(2*n+a+b))
    cn = (n+a)*(n+b)*(2*n+2+a+b) / ((n+1)*(n+1+a+b)*(2*n+a+b))
    return an, bn, cn


def integrated_jrc(a, b, n):
    """Integrated Jacobi recurrence coefficients"""
    if n == 1:
        an = (a + b + 2) / 2
        bn = (a - 3*b - 2) / 2
        cn = 0.0
    else:
        an, bn, cn = jrc(a-1, b+1, n-1)
    return an, bn, cn


def pad_coordinates(ref_pts, embedded_dim):
    """Pad reference coordinates by appending -1.0."""
    return tuple(ref_pts) + (-1.0, )*(embedded_dim - len(ref_pts))


def pad_jacobian(A, embedded_dim):
    """Pad coordinate mapping Jacobian by appending zero rows."""
    A = numpy.pad(A, [(0, embedded_dim - A.shape[0]), (0, 0)])
    return tuple(row[..., None] for row in A)


def jacobi_factors(x, y, z, dx, dy, dz):
    fb = 0.5 * (y + z)
    fa = x + (fb + 1.0)
    fc = fb ** 2
    dfa = dfb = dfc = None
    if dx is not None:
        dfb = 0.5 * (dy + dz)
        dfa = dx + dfb
        dfc = 2 * fb * dfb
    return fa, fb, fc, dfa, dfb, dfc


<<<<<<< HEAD
def dubiner_recurrence(dim, n, order, ref_pts, Jinv, scale):
    """Dubiner recurrence from (Kirby 2010)"""
=======
def dubiner_recurrence(dim, n, order, ref_pts, Jinv, scale, variant=None):
    """Tabulate a Dubiner expansion set using the recurrence from (Kirby 2010).

    :arg dim: The spatial dimension of the simplex.
    :arg n: The polynomial degree.
    :arg order: The maximum order of differenation.
    :arg ref_pts: An ``ndarray`` with the coordinates on the default (-1, 1)^d simplex.
    :arg Jinv: The inverse of the Jacobian of the coordinate mapping from the default simplex.
    :arg scale: A scale factor that sets the first member of expansion set.
    :arg variant: Choose between the default (None) orthogonal basis,
                  'integral' for integrated Jacobi polynomials,
                  or 'dual' for the L2-duals of the integrated Jacobi polynomials.

    :returns: A tuple with tabulations of the expansion set and its derivatives.
    """
>>>>>>> dbc1c5d8
    if order > 2:
        raise ValueError("Higher order derivatives not supported")
    if variant not in [None, "integral", "dual"]:
        raise ValueError(f"Invalid variant {variant}")

    if variant == "integral":
        scale = -scale
    if n == 0:
        # Always return 1 for n=0 to make regression tests pass
        scale = 1.0

    num_members = math.comb(n + dim, dim)
    results = tuple([None] * num_members for i in range(order+1))
    phi, dphi, ddphi = results + (None,) * (2-order)

    outer = lambda x, y: x[:, None, ...] * y[None, ...]
    sym_outer = lambda x, y: outer(x, y) + outer(y, x)

    pad_dim = dim + 2
    dX = pad_jacobian(Jinv, pad_dim)
    phi[0] = sum((ref_pts[i] - ref_pts[i] for i in range(dim)), scale)
    if dphi is not None:
        dphi[0] = (phi[0] - phi[0]) * dX[0]
    if ddphi is not None:
        ddphi[0] = outer(dphi[0], dX[0])
    if dim == 0 or n == 0:
        return results
    if dim > 3 or dim < 0:
        raise ValueError("Invalid number of spatial dimensions")

    beta = 1 if variant == "dual" else 0
    coefficients = integrated_jrc if variant == "integral" else jrc
    X = pad_coordinates(ref_pts, pad_dim)
    idx = (lambda p: p, morton_index2, morton_index3)[dim-1]
    for codim in range(dim):
        # Extend the basis from codim to codim + 1
        fa, fb, fc, dfa, dfb, dfc = jacobi_factors(*X[codim:codim+3], *dX[codim:codim+3])
        ddfc = 2 * outer(dfb, dfb)
        for sub_index in reference_element.lattice_iter(0, n, codim):
            # handle i = 1
            icur = idx(*sub_index, 0)
            inext = idx(*sub_index, 1)

            if variant == "integral":
                alpha = 2 * sum(sub_index)
                a = b = -0.5
            else:
                alpha = 2 * sum(sub_index) + len(sub_index)
                if variant == "dual":
                    alpha += 1 + len(sub_index)
                a = 0.5 * (alpha + beta) + 1.0
                b = 0.5 * (alpha - beta)

            factor = a * fa - b * fb
            phi[inext] = factor * phi[icur]
            if dphi is not None:
                dfactor = a * dfa - b * dfb
                dphi[inext] = factor * dphi[icur] + phi[icur] * dfactor
                if ddphi is not None:
                    ddphi[inext] = factor * ddphi[icur] + sym_outer(dphi[icur], dfactor)

            # general i by recurrence
            for i in range(1, n - sum(sub_index)):
                iprev, icur, inext = icur, inext, idx(*sub_index, i + 1)
                a, b, c = coefficients(alpha, beta, i)
                factor = a * fa - b * fb
                phi[inext] = factor * phi[icur] - c * (fc * phi[iprev])
                if dphi is None:
                    continue
                dfactor = a * dfa - b * dfb
                dphi[inext] = (factor * dphi[icur] + phi[icur] * dfactor -
                               c * (fc * dphi[iprev] + phi[iprev] * dfc))
                if ddphi is None:
                    continue
                ddphi[inext] = (factor * ddphi[icur] + sym_outer(dphi[icur], dfactor) -
                                c * (fc * ddphi[iprev] + sym_outer(dphi[iprev], dfc) + phi[iprev] * ddfc))

        # normalize
        d = codim + 1
<<<<<<< HEAD
        for index in reference_element.lattice_iter(0, n+1, d):
            icur = idx(*index)
            scale = math.sqrt((2.0 * sum(index) + d) / d)
=======
        shift = 1 if variant == "dual" else 0
        for index in reference_element.lattice_iter(0, n+1, d):
            icur = idx(*index)
            if variant is not None:
                p = index[-1] + shift
                alpha = 2 * (sum(index[:-1]) + d * shift) - 1
                norm2 = 1.0
                if p > 0 and p + alpha > 0:
                    norm2 = (p + alpha) * (2*p + alpha) / p
                    norm2 *= (2*d+1) / (2*d)
            else:
                norm2 = (2*sum(index) + d) / d
            scale = math.sqrt(norm2)
>>>>>>> dbc1c5d8
            for result in results:
                result[icur] *= scale

    # recover facet bubbles
    if variant == "integral":
        icur = 0
        for result in results:
            result[icur] *= -1
        for inext in range(1, dim+1):
            for result in results:
                result[icur] -= result[inext]

        if dim == 2:
            for i in range(2, n+1):
                icur = idx(0, i)
                iprev = idx(1, i-1)
                for result in results:
                    result[icur] -= result[iprev]

        elif dim == 3:
            for i in range(2, n+1):
                for j in range(0, n+1-i):
                    icur = idx(0, i, j)
                    iprev = idx(1, i-1, j)
                    for result in results:
                        result[icur] -= result[iprev]

                icur = idx(0, 0, i)
                iprev0 = idx(1, 0, i-1)
                iprev1 = idx(0, 1, i-1)
                for result in results:
                    result[icur] -= result[iprev0]
                    result[icur] -= result[iprev1]

    return results


def xi_triangle(eta):
    """Maps from [-1,1]^2 to the (-1,1) reference triangle."""
    eta1, eta2 = eta
    xi1 = 0.5 * (1.0 + eta1) * (1.0 - eta2) - 1.0
    xi2 = eta2
    return (xi1, xi2)


def xi_tetrahedron(eta):
    """Maps from [-1,1]^3 to the -1/1 reference tetrahedron."""
    eta1, eta2, eta3 = eta
    xi1 = 0.25 * (1. + eta1) * (1. - eta2) * (1. - eta3) - 1.
    xi2 = 0.5 * (1. + eta2) * (1. - eta3) - 1.
    xi3 = eta3
    return xi1, xi2, xi3


class ExpansionSet(object):
    def __new__(cls, *args, **kwargs):
        """Returns an ExpansionSet instance appopriate for the given
        reference element."""
        if cls is not ExpansionSet:
            return super(ExpansionSet, cls).__new__(cls)
<<<<<<< HEAD
        ref_el = args[0]
        if ref_el.get_shape() == reference_element.POINT:
            return PointExpansionSet(*args, **kwargs)
        elif ref_el.get_shape() == reference_element.LINE:
            return LineExpansionSet(*args, **kwargs)
        elif ref_el.get_shape() == reference_element.TRIANGLE:
            return TriangleExpansionSet(*args, **kwargs)
        elif ref_el.get_shape() == reference_element.TETRAHEDRON:
            return TetrahedronExpansionSet(*args, **kwargs)
        else:
            raise ValueError("Invalid reference element type.")

    def __init__(self, ref_el, scale=None):
        if isinstance(scale, str) and scale.lower() == "l2 piola":
            scale = 1.0 / ref_el.volume()
        elif scale is None:
            scale = math.sqrt(1.0 / ref_el.volume())
        self.ref_el = ref_el
        self.scale = scale
=======
        try:
            ref_el = args[0]
            expansion_set = {
                reference_element.POINT: PointExpansionSet,
                reference_element.LINE: LineExpansionSet,
                reference_element.TRIANGLE: TriangleExpansionSet,
                reference_element.TETRAHEDRON: TetrahedronExpansionSet,
            }[ref_el.get_shape()]
            return expansion_set(*args, **kwargs)
        except KeyError:
            raise ValueError("Invalid reference element type.")

    def __init__(self, ref_el, scale=None, variant=None):
        self.ref_el = ref_el
        self.variant = variant
>>>>>>> dbc1c5d8
        dim = ref_el.get_spatial_dimension()
        self.base_ref_el = reference_element.default_simplex(dim)
        v1 = ref_el.get_vertices()
        v2 = self.base_ref_el.get_vertices()
        self.A, self.b = reference_element.make_affine_mapping(v1, v2)
        self.mapping = lambda x: numpy.dot(self.A, x) + self.b
        self._dmats_cache = {}
        if scale is None:
            scale = math.sqrt(1.0 / self.base_ref_el.volume())
        elif isinstance(scale, str):
            scale = scale.lower()
            if scale == "orthonormal":
                scale = math.sqrt(1.0 / ref_el.volume())
            elif scale == "l2 piola":
                scale = 1.0 / ref_el.volume()
        self.scale = scale

    def get_num_members(self, n):
        D = self.ref_el.get_spatial_dimension()
        return math.comb(n + D, D)

    def _mapping(self, pts):
        if isinstance(pts, numpy.ndarray) and len(pts.shape) == 2:
            return numpy.dot(self.A, pts) + self.b[:, None]
        else:
            m1, m2 = self.A.shape
            return [sum((self.A[i, j] * pts[j] for j in range(m2)), self.b[i])
                    for i in range(m1)]

    def _tabulate(self, n, pts, order=0):
        """A version of tabulate() that also works for a single point.
        """
        D = self.ref_el.get_spatial_dimension()
<<<<<<< HEAD
        return dubiner_recurrence(D, n, order, self._mapping(pts), self.A, self.scale)
=======
        return dubiner_recurrence(D, n, order, self._mapping(pts), self.A, self.scale, variant=self.variant)
>>>>>>> dbc1c5d8

    def get_dmats(self, degree):
        """Returns a numpy array with the expansion coefficients dmat[k, j, i]
        of the gradient of each member of the expansion set:
            d/dx_k phi_j = sum_i dmat[k, j, i] phi_i.
        """
        cache = self._dmats_cache
        key = degree
        try:
            return cache[key]
        except KeyError:
            pass
        if degree == 0:
            return cache.setdefault(key, numpy.zeros((self.ref_el.get_spatial_dimension(), 1, 1), "d"))

        pts = reference_element.make_lattice(self.ref_el.get_vertices(), degree, variant="gl")
        v, dv = self._tabulate(degree, numpy.transpose(pts), order=1)
        dv = numpy.transpose(dv, (1, 2, 0))
        dmats = numpy.linalg.solve(numpy.transpose(v), dv)
        return cache.setdefault(key, dmats)

    def _tabulate_jet(self, degree, pts, order=0):
        from FIAT.polynomial_set import mis
        D = self.ref_el.get_spatial_dimension()
        lorder = min(2, order)
        vals = self._tabulate(degree, numpy.transpose(pts), order=lorder)
        result = {(0,) * D: numpy.array(vals[0])}
        for r in range(1, 1+lorder):
            vr = numpy.transpose(vals[r], tuple(range(1, r+1)) + (0, r+1))
            for indices in numpy.ndindex(vr.shape[:r]):
                alpha = tuple(map(indices.count, range(D)))
                if alpha not in result:
                    result[alpha] = vr[indices]

        def distance(alpha, beta):
            return sum(ai != bi for ai, bi in zip(alpha, beta))

        # Only use dmats if order > lorder
        for i in range(lorder + 1, order + 1):
            dmats = self.get_dmats(degree)
            alphas = mis(D, i)
            for alpha in alphas:
                base_alpha = next(a for a in result if sum(a) == i-1 and distance(alpha, a) == 1)
                vals = result[base_alpha]
                for dmat, start, end in zip(dmats, base_alpha, alpha):
                    for j in range(start, end):
                        vals = numpy.dot(dmat.T, vals)
                result[alpha] = vals
        return result

    def tabulate(self, n, pts):
        if len(pts) == 0:
            return numpy.array([])
        results, = self._tabulate(n, numpy.transpose(pts))
        return numpy.array(results)

    def tabulate_derivatives(self, n, pts):
        vals, deriv_vals = self._tabulate(n, numpy.transpose(pts), order=1)
        # Create the ordinary data structure.
        D = self.ref_el.get_spatial_dimension()
        data = [[(vals[i][j], [deriv_vals[i][r][j] for r in range(D)])
                 for j in range(len(vals[0]))]
                for i in range(len(vals))]
        return data

    def tabulate_jet(self, n, pts, order=1):
        vals = self._tabulate_jet(n, pts, order=order)
        # Create the ordinary data structure.
        D = self.ref_el.get_spatial_dimension()
        v0 = vals[(0,)*D]
        data = [v0]
        for r in range(1, order+1):
            vr = numpy.zeros((D,)*r + v0.shape, dtype=v0.dtype)
            for index in numpy.ndindex(vr.shape[:r]):
                vr[index] = vals[tuple(map(index.count, range(D)))]
            data.append(vr.transpose((r, r+1) + tuple(range(r))))
        return data


class PointExpansionSet(ExpansionSet):
    """Evaluates the point basis on a point reference element."""
    def __init__(self, ref_el, **kwargs):
        if ref_el.get_spatial_dimension() != 0:
            raise ValueError("Must have a point")
        super(PointExpansionSet, self).__init__(ref_el, **kwargs)

    def tabulate(self, n, pts):
        """Returns a numpy array A[i,j] = phi_i(pts[j]) = 1.0."""
        assert n == 0
        return numpy.ones((1, len(pts)))


class LineExpansionSet(ExpansionSet):
    """Evaluates the Legendre basis on a line reference element."""
    def __init__(self, ref_el, **kwargs):
        if ref_el.get_spatial_dimension() != 1:
            raise Exception("Must have a line")
        super(LineExpansionSet, self).__init__(ref_el, **kwargs)

    def _tabulate(self, n, pts, order=0):
        """Returns a tuple of (vals, derivs) such that
        vals[i,j] = phi_i(pts[j]), derivs[i,j] = D vals[i,j]."""
        if self.variant is not None:
            return super(LineExpansionSet, self)._tabulate(n, pts, order=order)

        xs = self._mapping(pts).T
        results = []
        scale = self.scale * numpy.sqrt(2 * numpy.arange(n+1) + 1)
        for k in range(order+1):
            v = numpy.zeros((n + 1, len(xs)), xs.dtype)
            if n >= k:
                v[k:] = jacobi.eval_jacobi_batch(k, k, n-k, xs)
            for p in range(n + 1):
                v[p] *= scale[p]
                scale[p] *= 0.5 * (p + k + 1) * self.A[0, 0]
            shape = v.shape
            shape = shape[:1] + (1,) * k + shape[1:]
            results.append(v.reshape(shape))
        return tuple(results)


class TriangleExpansionSet(ExpansionSet):
    """Evaluates the orthonormal Dubiner basis on a triangular
    reference element."""
    def __init__(self, ref_el, **kwargs):
        if ref_el.get_spatial_dimension() != 2:
            raise Exception("Must have a triangle")
        super(TriangleExpansionSet, self).__init__(ref_el, **kwargs)


class TetrahedronExpansionSet(ExpansionSet):
    """Collapsed orthonormal polynomial expansion on a tetrahedron."""
    def __init__(self, ref_el, **kwargs):
        if ref_el.get_spatial_dimension() != 3:
            raise Exception("Must be a tetrahedron")
        super(TetrahedronExpansionSet, self).__init__(ref_el, **kwargs)


def polynomial_dimension(ref_el, degree):
    """Returns the dimension of the space of polynomials of degree no
    greater than degree on the reference element."""
    if ref_el.get_shape() == reference_element.POINT:
        if degree > 0:
            raise ValueError("Only degree zero polynomials supported on point elements.")
        return 1
    elif ref_el.get_shape() == reference_element.LINE:
        return max(0, degree + 1)
    elif ref_el.get_shape() == reference_element.TRIANGLE:
        return max((degree + 1) * (degree + 2) // 2, 0)
    elif ref_el.get_shape() == reference_element.TETRAHEDRON:
        return max(0, (degree + 1) * (degree + 2) * (degree + 3) // 6)
    else:
        raise ValueError("Unknown reference element type.")<|MERGE_RESOLUTION|>--- conflicted
+++ resolved
@@ -62,10 +62,6 @@
     return fa, fb, fc, dfa, dfb, dfc
 
 
-<<<<<<< HEAD
-def dubiner_recurrence(dim, n, order, ref_pts, Jinv, scale):
-    """Dubiner recurrence from (Kirby 2010)"""
-=======
 def dubiner_recurrence(dim, n, order, ref_pts, Jinv, scale, variant=None):
     """Tabulate a Dubiner expansion set using the recurrence from (Kirby 2010).
 
@@ -81,7 +77,6 @@
 
     :returns: A tuple with tabulations of the expansion set and its derivatives.
     """
->>>>>>> dbc1c5d8
     if order > 2:
         raise ValueError("Higher order derivatives not supported")
     if variant not in [None, "integral", "dual"]:
@@ -161,11 +156,6 @@
 
         # normalize
         d = codim + 1
-<<<<<<< HEAD
-        for index in reference_element.lattice_iter(0, n+1, d):
-            icur = idx(*index)
-            scale = math.sqrt((2.0 * sum(index) + d) / d)
-=======
         shift = 1 if variant == "dual" else 0
         for index in reference_element.lattice_iter(0, n+1, d):
             icur = idx(*index)
@@ -179,7 +169,6 @@
             else:
                 norm2 = (2*sum(index) + d) / d
             scale = math.sqrt(norm2)
->>>>>>> dbc1c5d8
             for result in results:
                 result[icur] *= scale
 
@@ -240,27 +229,6 @@
         reference element."""
         if cls is not ExpansionSet:
             return super(ExpansionSet, cls).__new__(cls)
-<<<<<<< HEAD
-        ref_el = args[0]
-        if ref_el.get_shape() == reference_element.POINT:
-            return PointExpansionSet(*args, **kwargs)
-        elif ref_el.get_shape() == reference_element.LINE:
-            return LineExpansionSet(*args, **kwargs)
-        elif ref_el.get_shape() == reference_element.TRIANGLE:
-            return TriangleExpansionSet(*args, **kwargs)
-        elif ref_el.get_shape() == reference_element.TETRAHEDRON:
-            return TetrahedronExpansionSet(*args, **kwargs)
-        else:
-            raise ValueError("Invalid reference element type.")
-
-    def __init__(self, ref_el, scale=None):
-        if isinstance(scale, str) and scale.lower() == "l2 piola":
-            scale = 1.0 / ref_el.volume()
-        elif scale is None:
-            scale = math.sqrt(1.0 / ref_el.volume())
-        self.ref_el = ref_el
-        self.scale = scale
-=======
         try:
             ref_el = args[0]
             expansion_set = {
@@ -276,7 +244,6 @@
     def __init__(self, ref_el, scale=None, variant=None):
         self.ref_el = ref_el
         self.variant = variant
->>>>>>> dbc1c5d8
         dim = ref_el.get_spatial_dimension()
         self.base_ref_el = reference_element.default_simplex(dim)
         v1 = ref_el.get_vertices()
@@ -285,8 +252,8 @@
         self.mapping = lambda x: numpy.dot(self.A, x) + self.b
         self._dmats_cache = {}
         if scale is None:
-            scale = math.sqrt(1.0 / self.base_ref_el.volume())
-        elif isinstance(scale, str):
+            scale = "orthonormal"
+        if isinstance(scale, str):
             scale = scale.lower()
             if scale == "orthonormal":
                 scale = math.sqrt(1.0 / ref_el.volume())
@@ -310,11 +277,7 @@
         """A version of tabulate() that also works for a single point.
         """
         D = self.ref_el.get_spatial_dimension()
-<<<<<<< HEAD
-        return dubiner_recurrence(D, n, order, self._mapping(pts), self.A, self.scale)
-=======
         return dubiner_recurrence(D, n, order, self._mapping(pts), self.A, self.scale, variant=self.variant)
->>>>>>> dbc1c5d8
 
     def get_dmats(self, degree):
         """Returns a numpy array with the expansion coefficients dmat[k, j, i]
