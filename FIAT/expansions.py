# Copyright (C) 2008 Robert C. Kirby (Texas Tech University)
#
# This file is part of FIAT (https://www.fenicsproject.org)
#
# SPDX-License-Identifier:    LGPL-3.0-or-later
"""Principal orthogonal expansion functions as defined by Karniadakis
and Sherwin.  These are parametrized over a reference element so as
to allow users to get coordinates that they want."""

import numpy
import math
from FIAT import reference_element, jacobi


def morton_index2(p, q=0):
    return (p + q) * (p + q + 1) // 2 + q


def morton_index3(p, q=0, r=0):
    return (p + q + r)*(p + q + r + 1)*(p + q + r + 2)//6 + (q + r)*(q + r + 1)//2 + r


def jrc(a, b, n):
    """Jacobi recurrence coefficients"""
    an = (2*n+1+a+b)*(2*n+2+a+b) / (2*(n+1)*(n+1+a+b))
    bn = (a+b)*(a-b)*(2*n+1+a+b) / (2*(n+1)*(n+1+a+b)*(2*n+a+b))
    cn = (n+a)*(n+b)*(2*n+2+a+b) / ((n+1)*(n+1+a+b)*(2*n+a+b))
    return an, bn, cn


def integrated_jrc(a, b, n):
    """Integrated Jacobi recurrence coefficients"""
    if n == 1:
        an = (a + b + 2) / 2
        bn = (a - 3*b - 2) / 2
        cn = 0.0
    else:
        an, bn, cn = jrc(a-1, b+1, n-1)
    return an, bn, cn


def pad_coordinates(ref_pts, embedded_dim):
    """Pad reference coordinates by appending -1.0."""
    return tuple(ref_pts) + (-1.0, )*(embedded_dim - len(ref_pts))


def pad_jacobian(A, embedded_dim):
    """Pad coordinate mapping Jacobian by appending zero rows."""
    A = numpy.pad(A, [(0, embedded_dim - A.shape[0]), (0, 0)])
    return tuple(row[..., None] for row in A)


def jacobi_factors(x, y, z, dx, dy, dz):
    fb = 0.5 * (y + z)
    fa = x + (fb + 1.0)
    fc = fb ** 2
    dfa = dfb = dfc = None
    if dx is not None:
        dfb = 0.5 * (dy + dz)
        dfa = dx + dfb
        dfc = 2 * fb * dfb
    return fa, fb, fc, dfa, dfb, dfc


def dubiner_recurrence(dim, n, order, ref_pts, Jinv, scale, variant=None):
    """Tabulate a Dubiner expansion set using the recurrence from (Kirby 2010).

    :arg dim: The spatial dimension of the simplex.
    :arg n: The polynomial degree.
    :arg order: The maximum order of differentiation.
    :arg ref_pts: An ``ndarray`` with the coordinates on the default (-1, 1)^d simplex.
    :arg Jinv: The inverse of the Jacobian of the coordinate mapping from the default simplex.
    :arg scale: A scale factor that sets the first member of expansion set.
    :arg variant: Choose between the default (None) orthogonal basis,
                  'bubble' for integrated Jacobi polynomials,
                  or 'dual' for the L2-duals of the integrated Jacobi polynomials.

    :returns: A tuple with tabulations of the expansion set and its derivatives.
    """
    if order > 2:
        raise ValueError("Higher order derivatives not supported")
    if variant not in [None, "bubble", "dual"]:
        raise ValueError(f"Invalid variant {variant}")

    if variant == "bubble":
        scale = -scale

    num_members = math.comb(n + dim, dim)
    results = tuple([None] * num_members for i in range(order+1))
    phi, dphi, ddphi = results + (None,) * (2-order)

    outer = lambda x, y: x[:, None, ...] * y[None, ...]
    sym_outer = lambda x, y: outer(x, y) + outer(y, x)

    pad_dim = dim + 2
    dX = pad_jacobian(Jinv, pad_dim)
    phi[0] = sum((ref_pts[i] - ref_pts[i] for i in range(dim)), scale)
    if dphi is not None:
        dphi[0] = (phi[0] - phi[0]) * dX[0]
    if ddphi is not None:
        ddphi[0] = outer(dphi[0], dX[0])
    if dim == 0 or n == 0:
        return results
    if dim > 3 or dim < 0:
        raise ValueError("Invalid number of spatial dimensions")

    beta = 1 if variant == "dual" else 0
    coefficients = integrated_jrc if variant == "bubble" else jrc
    X = pad_coordinates(ref_pts, pad_dim)
    idx = (lambda p: p, morton_index2, morton_index3)[dim-1]
    for codim in range(dim):
        # Extend the basis from codim to codim + 1
        fa, fb, fc, dfa, dfb, dfc = jacobi_factors(*X[codim:codim+3], *dX[codim:codim+3])
        ddfc = 2 * outer(dfb, dfb)
        for sub_index in reference_element.lattice_iter(0, n, codim):
            # handle i = 1
            icur = idx(*sub_index, 0)
            inext = idx(*sub_index, 1)

            if variant == "bubble":
                alpha = 2 * sum(sub_index)
                a = b = -0.5
            else:
                alpha = 2 * sum(sub_index) + len(sub_index)
                if variant == "dual":
                    alpha += 1 + len(sub_index)
                a = 0.5 * (alpha + beta) + 1.0
                b = 0.5 * (alpha - beta)

            factor = a * fa - b * fb
            phi[inext] = factor * phi[icur]
            if dphi is not None:
                dfactor = a * dfa - b * dfb
                dphi[inext] = factor * dphi[icur] + phi[icur] * dfactor
                if ddphi is not None:
                    ddphi[inext] = factor * ddphi[icur] + sym_outer(dphi[icur], dfactor)

            # general i by recurrence
            for i in range(1, n - sum(sub_index)):
                iprev, icur, inext = icur, inext, idx(*sub_index, i + 1)
                a, b, c = coefficients(alpha, beta, i)
                factor = a * fa - b * fb
                phi[inext] = factor * phi[icur] - c * (fc * phi[iprev])
                if dphi is None:
                    continue
                dfactor = a * dfa - b * dfb
                dphi[inext] = (factor * dphi[icur] + phi[icur] * dfactor -
                               c * (fc * dphi[iprev] + phi[iprev] * dfc))
                if ddphi is None:
                    continue
                ddphi[inext] = (factor * ddphi[icur] + sym_outer(dphi[icur], dfactor) -
                                c * (fc * ddphi[iprev] + sym_outer(dphi[iprev], dfc) + phi[iprev] * ddfc))

        # normalize
        d = codim + 1
        shift = 1 if variant == "dual" else 0
        for index in reference_element.lattice_iter(0, n+1, d):
            icur = idx(*index)
            if variant is not None:
                p = index[-1] + shift
                alpha = 2 * (sum(index[:-1]) + d * shift) - 1
                norm2 = (0.5 + d) / d
                if p > 0 and p + alpha > 0:
                    norm2 *= (p + alpha) * (2*p + alpha) / p
            else:
                norm2 = (2*sum(index) + d) / d
            scale = math.sqrt(norm2)
            for result in results:
                result[icur] *= scale
    return results


def C0_basis(dim, n, tabulations):
    """Modify a tabulation of a hierarchical basis to enforce C0-continuity.

    :arg dim: The spatial dimension of the simplex.
    :arg n: The polynomial degree.
    :arg tabulations: An iterable tabulations of the hierarchical basis.

    :returns: A tuple of tabulations of the C0 basis.
    """
    idx = (lambda p: p, morton_index2, morton_index3)[dim-1]
    # Recover facet bubbles
    for phi in tabulations:
        icur = 0
        phi[icur] *= -1
        for inext in range(1, dim+1):
            phi[icur] -= phi[inext]
        if dim == 2:
            for i in range(2, n+1):
                phi[idx(0, i)] -= phi[idx(1, i-1)]
        elif dim == 3:
            for i in range(2, n+1):
                for j in range(0, n+1-i):
                    phi[idx(0, i, j)] -= phi[idx(1, i-1, j)]
                icur = idx(0, 0, i)
                phi[icur] -= phi[idx(0, 1, i-1)]
                phi[icur] -= phi[idx(1, 0, i-1)]

    # Reorder by dimension and entity on the reference simplex
    dofs = list(range(dim+1))
    if dim == 1:
        dofs.extend(range(2, n+1))
    elif dim == 2:
        dofs.extend(idx(1, i-1) for i in range(2, n+1))
        dofs.extend(idx(0, i) for i in range(2, n+1))
        dofs.extend(idx(i, 0) for i in range(2, n+1))

        dofs.extend(idx(i, j) for j in range(1, n+1) for i in range(2, n-j+1))
    else:
        dofs.extend(idx(0, 1, i-1) for i in range(2, n+1))
        dofs.extend(idx(1, 0, i-1) for i in range(2, n+1))
        dofs.extend(idx(1, i-1, 0) for i in range(2, n+1))
        dofs.extend(idx(0, 0, i) for i in range(2, n+1))
        dofs.extend(idx(0, i, 0) for i in range(2, n+1))
        dofs.extend(idx(i, 0, 0) for i in range(2, n+1))

        dofs.extend(idx(1, i-1, j) for j in range(1, n+1) for i in range(2, n-j+1))
        dofs.extend(idx(0, i, j) for j in range(1, n+1) for i in range(2, n-j+1))
        dofs.extend(idx(i, 0, j) for j in range(1, n+1) for i in range(2, n-j+1))
        dofs.extend(idx(i, j, 0) for j in range(1, n+1) for i in range(2, n-j+1))

        dofs.extend(idx(i, j, k) for k in range(1, n+1) for j in range(1, n-k+1) for i in range(2, n-j-k+1))

    return tuple([phi[i] for i in dofs] for phi in tabulations)


def xi_triangle(eta):
    """Maps from [-1,1]^2 to the (-1,1) reference triangle."""
    eta1, eta2 = eta
    xi1 = 0.5 * (1.0 + eta1) * (1.0 - eta2) - 1.0
    xi2 = eta2
    return (xi1, xi2)


def xi_tetrahedron(eta):
    """Maps from [-1,1]^3 to the -1/1 reference tetrahedron."""
    eta1, eta2, eta3 = eta
    xi1 = 0.25 * (1. + eta1) * (1. - eta2) * (1. - eta3) - 1.
    xi2 = 0.5 * (1. + eta2) * (1. - eta3) - 1.
    xi3 = eta3
    return xi1, xi2, xi3


def apply_mapping(A, b, pts, transpose=False):
    """Apply an affine mapping to a column-stacked array of points."""
    if len(pts) == 0:
        return pts
    if transpose:
        Ax = numpy.dot(pts, A.T)
        for _ in Ax.shape[:-1]:
            b = b[None, ...]
    else:
        Ax = numpy.dot(A, pts)
        for _ in Ax.shape[1:]:
            b = b[..., None]
    return Ax + b


class ExpansionSet(object):
    def __new__(cls, *args, **kwargs):
        """Returns an ExpansionSet instance appropriate for the given
        reference element."""
        if cls is not ExpansionSet:
            return super(ExpansionSet, cls).__new__(cls)
        try:
            ref_el = args[0]
            expansion_set = {
                reference_element.POINT: PointExpansionSet,
                reference_element.LINE: LineExpansionSet,
                reference_element.TRIANGLE: TriangleExpansionSet,
                reference_element.TETRAHEDRON: TetrahedronExpansionSet,
            }[ref_el.get_shape()]
            return expansion_set(*args, **kwargs)
        except KeyError:
            raise ValueError("Invalid reference element type.")

    def __init__(self, ref_el, scale=None, variant=None):
        self.ref_el = ref_el
        self.variant = variant
        sd = ref_el.get_spatial_dimension()
        top = ref_el.get_topology()
        base_ref_el = reference_element.default_simplex(sd)
        base_verts = base_ref_el.get_vertices()

        self.affine_mappings = [reference_element.make_affine_mapping(
                                ref_el.get_vertices_of_subcomplex(top[sd][cell]),
                                base_verts) for cell in top[sd]]
        if scale is None:
<<<<<<< HEAD
            scale = math.sqrt(1.0 / base_ref_el.volume())
        elif isinstance(scale, str):
            scale = scale.lower()
            if scale == "orthonormal":
                scale = math.sqrt(1.0 / ref_el.volume())
            elif scale == "l2 piola":
                scale = 1.0 / ref_el.volume()
=======
            scale = math.sqrt(1.0 / self.base_ref_el.volume())
>>>>>>> a660140e
        self.scale = scale
        self.continuity = "C0" if variant == "bubble" else None
        self.recurrence_order = 2
        self._dmats_cache = {}
        self._cell_node_map_cache = {}

    def get_scale(self, cell=0):
        scale = self.scale
        if isinstance(scale, str):
            sd = self.ref_el.get_spatial_dimension()
            vol = self.ref_el.volume_of_subcomplex(sd, cell)
            scale = scale.lower()
            if scale == "orthonormal":
                scale = math.sqrt(1.0 / vol)
            elif scale == "l2 piola":
                scale = 1.0 / vol
        return scale

    def get_num_members(self, n):
        return polynomial_dimension(self.ref_el, n, self.continuity)

    def get_cell_node_map(self, n):
        try:
            return self._cell_node_map_cache[n]
        except KeyError:
            cell_node_map = polynomial_cell_node_map(self.ref_el, n, self.continuity)
            return self._cell_node_map_cache.setdefault(n, cell_node_map)

    def _tabulate_on_cell(self, n, pts, order=0, cell=0, direction=None):
        """Returns a dict of tabulations such that
        tabulations[alpha][i, j] = D^alpha phi_i(pts[j])."""
        from FIAT.polynomial_set import mis
        lorder = min(order, self.recurrence_order)
        A, b = self.affine_mappings[cell]
        ref_pts = apply_mapping(A, b, numpy.transpose(pts))
        Jinv = A if direction is None else numpy.dot(A, direction)[:, None]
        sd = self.ref_el.get_spatial_dimension()

        # Always return 1 for n=0 to make regression tests pass
        scale = 1.0 if n == 0 and len(self.affine_mappings) == 1 else self.get_scale(cell=cell)
        phi = dubiner_recurrence(sd, n, lorder, ref_pts, Jinv,
                                 scale, variant=self.variant)
        if self.continuity == "C0":
            phi = C0_basis(sd, n, phi)

        # Pack linearly independent components into a dictionary
        result = {(0,) * sd: numpy.asarray(phi[0])}
        for r in range(1, len(phi)):
            vr = numpy.transpose(phi[r], tuple(range(1, r+1)) + (0, r+1))
            for indices in numpy.ndindex(vr.shape[:r]):
                alpha = tuple(map(indices.count, range(sd)))
                if alpha not in result:
                    result[alpha] = vr[indices]

        def distance(alpha, beta):
            return sum(ai != bi for ai, bi in zip(alpha, beta))

        # Only use dmats if tabulate failed
        for i in range(len(phi), order + 1):
            dmats = self.get_dmats(n, cell=cell)
            for alpha in mis(sd, i):
                base_alpha = next(a for a in result if sum(a) == i-1 and distance(alpha, a) == 1)
                vals = result[base_alpha]
                for dmat, start, end in zip(dmats, base_alpha, alpha):
                    for j in range(start, end):
                        vals = numpy.dot(dmat.T, vals)
                result[alpha] = vals
        return result

    def _tabulate(self, n, pts, order=0):
        """A version of tabulate() that also works for a single point."""
        pts = numpy.asarray(pts)
        unique = self.continuity is not None and order == 0
        cell_point_map = compute_cell_point_map(self.ref_el, pts, unique=unique)
        phis = {cell: self._tabulate_on_cell(n, pts[ipts], order, cell=cell)
                for cell, ipts in cell_point_map.items()}

        if not self.ref_el.is_macrocell():
            return phis[0]

        if pts.dtype == object:
            # If binning is undefined, scale by the characteristic function of each subcell
            Xi = compute_partition_of_unity(self.ref_el, pts, unique=unique)
            for cell, phi in phis.items():
                for alpha in phi:
                    phi[alpha] *= Xi[cell]
        elif not unique:
            # If binning is not unique, divide by the multiplicity of each point
            mult = numpy.zeros(pts.shape[:-1])
            for cell, ipts in cell_point_map.items():
                mult[ipts] += 1
            for cell, ipts in cell_point_map.items():
                phi = phis[cell]
                for alpha in phi:
                    phi[alpha] /= mult[None, ipts]

        # Insert subcell tabulations into the corresponding submatrices
        idx = lambda *args: args if args[1] is Ellipsis else numpy.ix_(*args)
        num_phis = self.get_num_members(n)
        cell_node_map = self.get_cell_node_map(n)
        result = {}
        base_phi = tuple(phis.values())[0]
        for alpha in base_phi:
            dtype = base_phi[alpha].dtype
            result[alpha] = numpy.zeros((num_phis, *pts.shape[:-1]), dtype=dtype)
            for cell in cell_point_map:
                ibfs = cell_node_map[cell]
                ipts = cell_point_map[cell]
                result[alpha][idx(ibfs, ipts)] += phis[cell][alpha]
        return result

    def tabulate_normal_jumps(self, n, ref_pts, facet, order=0):
        """Tabulates the normal derivative jumps on reference points on a facet.

        :arg n: the polynomial degree.
        :arg ref_pts: an iterable of points on the reference facet.
        :arg facet: the facet id.
        :kwarg order: the order of differentiation.

        :returns: a numpy array of tabulations of normal derivative jumps.
        """
        sd = self.ref_el.get_spatial_dimension()
        transform = self.ref_el.get_entity_transform(sd-1, facet)
        pts = numpy.array(list(map(transform, ref_pts)))
        cell_point_map = compute_cell_point_map(self.ref_el, pts, unique=False)
        cell_node_map = self.get_cell_node_map(n)

        num_phis = self.get_num_members(n)
        results = numpy.zeros((order+1, num_phis, *pts.shape[:-1]))

        for cell in cell_point_map:
            ipts = cell_point_map[cell]
            ibfs = cell_node_map[cell]
            normal = self.ref_el.compute_normal(facet, cell=cell)
            side = numpy.dot(normal, self.ref_el.compute_normal(facet))
            phi = self._tabulate_on_cell(n, pts[ipts], order, cell=cell)
            v0 = phi[(0,)*sd]
            for r in range(order+1):
                vr = numpy.zeros((sd,)*r + v0.shape, dtype=v0.dtype)
                for index in numpy.ndindex(vr.shape[:r]):
                    vr[index] = phi[tuple(map(index.count, range(sd)))]
                for _ in range(r):
                    vr = numpy.tensordot(normal, vr, axes=(0, 0))

                indices = numpy.ix_(ibfs, ipts)
                if r % 2 == 0 and side < 0:
                    results[r][indices] -= vr
                else:
                    results[r][indices] += vr
        return results

    def get_dmats(self, degree, cell=0):
        """Returns a numpy array with the expansion coefficients dmat[k, j, i]
        of the gradient of each member of the expansion set:
            d/dx_k phi_j = sum_i dmat[k, j, i] phi_i.
        """
        from FIAT.polynomial_set import mis
        key = (degree, cell)
        cache = self._dmats_cache
        try:
            return cache[key]
        except KeyError:
            pass
        if degree == 0:
            return cache.setdefault(key, numpy.zeros((self.ref_el.get_spatial_dimension(), 1, 1), "d"))

        D = self.ref_el.get_dimension()
        top = self.ref_el.get_topology()
        verts = self.ref_el.get_vertices_of_subcomplex(top[D][cell])
        pts = reference_element.make_lattice(verts, degree, variant="gl")
        v = self._tabulate_on_cell(degree, pts, order=1, cell=cell)
        dv = [numpy.transpose(v[alpha]) for alpha in mis(D, 1)]
        dmats = numpy.linalg.solve(numpy.transpose(v[(0,) * D]), dv)
        return cache.setdefault(key, dmats)

    def tabulate(self, n, pts):
        if len(pts) == 0:
            return numpy.array([])
        sd = self.ref_el.get_spatial_dimension()
        return self._tabulate(n, pts)[(0,) * sd]

    def tabulate_derivatives(self, n, pts):
        from FIAT.polynomial_set import mis
        vals = self._tabulate(n, pts, order=1)
        # Create the ordinary data structure.
        sd = self.ref_el.get_spatial_dimension()
        v = vals[(0,) * sd]
        dv = [vals[alpha] for alpha in mis(sd, 1)]
        data = [[(v[i, j], [vi[i, j] for vi in dv])
                 for j in range(v.shape[1])]
                for i in range(v.shape[0])]
        return data

    def tabulate_jet(self, n, pts, order=1):
        vals = self._tabulate(n, pts, order=order)
        # Create the ordinary data structure.
        sd = self.ref_el.get_spatial_dimension()
        v0 = vals[(0,) * sd]
        data = [v0]
        for r in range(1, order+1):
            vr = numpy.zeros((sd,) * r + v0.shape, dtype=v0.dtype)
            for index in numpy.ndindex(vr.shape[:r]):
                vr[index] = vals[tuple(map(index.count, range(sd)))]
            data.append(vr.transpose((r, r+1) + tuple(range(r))))
        return data


class PointExpansionSet(ExpansionSet):
    """Evaluates the point basis on a point reference element."""
    def __init__(self, ref_el, **kwargs):
        if ref_el.get_spatial_dimension() != 0:
            raise ValueError("Must have a point")
        super(PointExpansionSet, self).__init__(ref_el, **kwargs)

    def _tabulate_on_cell(self, n, pts, order=0, cell=0, direction=None):
        """Returns a dict of tabulations such that
        tabulations[alpha][i, j] = D^alpha phi_i(pts[j])."""
        assert n == 0 and order == 0
        return {(): numpy.ones((1, len(pts)))}


class LineExpansionSet(ExpansionSet):
    """Evaluates the Legendre basis on a line reference element."""
    def __init__(self, ref_el, **kwargs):
        if ref_el.get_spatial_dimension() != 1:
            raise Exception("Must have a line")
        super(LineExpansionSet, self).__init__(ref_el, **kwargs)

    def _tabulate_on_cell(self, n, pts, order=0, cell=0, direction=None):
        """Returns a dict of tabulations such that
        tabulations[alpha][i, j] = D^alpha phi_i(pts[j])."""
        if self.variant is not None:
            return super(LineExpansionSet, self)._tabulate_on_cell(n, pts, order=order, cell=cell, direction=direction)

        A, b = self.affine_mappings[cell]
        Jinv = A[0, 0] if direction is None else numpy.dot(A, direction)
        xs = apply_mapping(A, b, numpy.transpose(pts)).T
        results = {}
        scale = self.get_scale(cell=cell) * numpy.sqrt(2 * numpy.arange(n+1) + 1)
        for k in range(order+1):
            v = numpy.zeros((n + 1, len(xs)), xs.dtype)
            if n >= k:
                v[k:] = jacobi.eval_jacobi_batch(k, k, n-k, xs)
            for p in range(n + 1):
                v[p] *= scale[p]
                scale[p] *= 0.5 * (p + k + 1) * Jinv
            results[(k,)] = v
        return results


class TriangleExpansionSet(ExpansionSet):
    """Evaluates the orthonormal Dubiner basis on a triangular
    reference element."""
    def __init__(self, ref_el, **kwargs):
        if ref_el.get_spatial_dimension() != 2:
            raise Exception("Must have a triangle")
        super(TriangleExpansionSet, self).__init__(ref_el, **kwargs)


class TetrahedronExpansionSet(ExpansionSet):
    """Collapsed orthonormal polynomial expansion on a tetrahedron."""
    def __init__(self, ref_el, **kwargs):
        if ref_el.get_spatial_dimension() != 3:
            raise Exception("Must be a tetrahedron")
        super(TetrahedronExpansionSet, self).__init__(ref_el, **kwargs)


def polynomial_dimension(ref_el, n, continuity=None):
    """Returns the dimension of the space of polynomials of degree no
    greater than n on the reference complex."""
    if ref_el.get_shape() == reference_element.POINT:
        if n > 0:
            raise ValueError("Only degree zero polynomials supported on point elements.")
        return 1
    top = ref_el.get_topology()
    if continuity == "C0":
        space_dimension = sum(math.comb(n - 1, dim) * len(top[dim]) for dim in top)
    else:
        dim = ref_el.get_spatial_dimension()
        space_dimension = math.comb(n + dim, dim) * len(top[dim])
    return space_dimension


def polynomial_entity_ids(ref_el, n, continuity=None):
    """Maps entites of a cell complex to members of a polynomial basis.

    :arg ref_el: a SimplicialComplex.
    :arg n: the polynomial degree of the expansion set.
    :arg continuity: the continuity of the expansion set.
    :returns: a dict of dicts mapping dimension and entity id to basis functions.
    """
    top = ref_el.get_topology()
    sd = ref_el.get_spatial_dimension()
    entity_ids = {}
    cur = 0
    for dim in sorted(top):
        if continuity == "C0":
            dofs = math.comb(n - 1, dim)
        else:
            # DG numbering
            dofs = math.comb(n + dim, dim) if dim == sd else 0
        entity_ids[dim] = {}
        for entity in sorted(top[dim]):
            entity_ids[dim][entity] = list(range(cur, cur + dofs))
            cur += dofs
    return entity_ids


def polynomial_cell_node_map(ref_el, n, continuity=None):
    """Maps cells on a simplicial complex to members of a polynomial basis.

    :arg ref_el: a SimplicialComplex.
    :arg n: the polynomial degree of the expansion set.
    :arg continuity: the continuity of the expansion set.
    :returns: a numpy array mapping cell id to basis functions supported on that cell.
    """
    top = ref_el.get_topology()
    sd = ref_el.get_spatial_dimension()

    entity_ids = polynomial_entity_ids(ref_el, n, continuity)
    ref_entity_ids = polynomial_entity_ids(ref_el.construct_subelement(sd), n, continuity)

    num_cells = len(top[sd])
    dofs_per_cell = sum(len(ref_entity_ids[dim][entity])
                        for dim in ref_entity_ids for entity in ref_entity_ids[dim])
    cell_node_map = numpy.zeros((num_cells, dofs_per_cell), dtype=int)
    conn = ref_el.get_cell_connectivity()
    for cell in top[sd]:
        for dim in top:
            for ref_entity, entity in enumerate(conn[cell][dim]):
                ref_dofs = ref_entity_ids[dim][ref_entity]
                cell_node_map[cell, ref_dofs] = entity_ids[dim][entity]
    return cell_node_map


def compute_l1_distance(ref_el, points, entity=None):
    """Computes the l1 distances from a simplex entity to a set of points.

    :arg ref_el: a SimplicialComplex.
    :arg points: an iterable of points.
    :arg entity: a tuple of the entity dimension and id.
    :returns: a numpy array with the l1 distance from the entity to each point.
    """
    if entity is None:
        entity = (ref_el.get_spatial_dimension(), 0)
    dim, entity_id = entity
    ref_verts = numpy.zeros((dim + 1, dim))
    ref_verts[range(1, dim + 1), range(dim)] = 1.0

    top = ref_el.get_topology()
    verts = ref_el.get_vertices_of_subcomplex(top[dim][entity_id])
    A, b = reference_element.make_affine_mapping(verts, ref_verts)
    A = numpy.vstack((A, -numpy.sum(A, axis=0)))
    b = numpy.hstack((b, 1-numpy.sum(b, axis=0)))
    bary = apply_mapping(A, b, points, transpose=True)

    dist = 0.5 * abs(numpy.sum(abs(bary) - bary, axis=-1))
    return dist


def compute_cell_point_map(ref_el, pts, unique=True, tol=1E-12):
    """Maps cells on a simplicial complex to points.

    :arg ref_el: a SimplicialComplex.
    :arg pts: an iterable of physical points on the complex.
    :kwarg unique: Are we assigning a unique cell to points on facets?
    :kwarg tol: the absolute tolerance.
    :returns: a dict mapping cell id to points located on that cell.
    """
    top = ref_el.get_topology()
    sd = ref_el.get_spatial_dimension()
    if len(top[sd]) == 1:
        return {0: Ellipsis}

    pts = numpy.asarray(pts)
    if pts.dtype == object:
        return {cell: Ellipsis for cell in sorted(top[sd])}

    cell_point_map = {}
    for cell in sorted(top[sd]):
        # Bin points based on l1 distance
        pts_on_cell = compute_l1_distance(ref_el, pts, entity=(sd, cell)) < tol
        if len(pts_on_cell.shape) == 0:
            # singleton case
            if pts_on_cell:
                cell_point_map[cell] = Ellipsis
                if unique:
                    break
        else:
            if unique:
                for other in cell_point_map.values():
                    pts_on_cell[other] = False
            ipts = numpy.where(pts_on_cell)[0]
            if len(ipts) > 0:
                cell_point_map[cell] = ipts
    return cell_point_map


def compute_partition_of_unity(ref_el, pt, unique=True, tol=1E-12):
    """Computes the partition of unity functions for each subcell.

    :arg ref_el: a SimplicialComplex.
    :arg pt: a physical point on the complex.
    :kwarg unique: Are we assigning a unique cell to points on facets?
    :kwarg tol: the absolute tolerance.
    :returns: a list of (weighted) characteristic functions for each subcell.
    """
    from sympy import Piecewise
    sd = ref_el.get_spatial_dimension()
    top = ref_el.get_topology()
    # assert singleton point
    pt = pt.reshape((sd,))

    # Compute characteristic function of each cell
    otherwise = []
    masks = []
    for cell in sorted(top[sd]):
        inside = compute_l1_distance(ref_el, pt, entity=(sd, cell)) < tol
        masks.append(Piecewise(*otherwise, (1.0, inside), (0.0, True)))
        if unique:
            otherwise.append((0.0, inside))
    # If the point is on a facet, divide the characteristic function by the facet multiplicity
    if not unique:
        mult = sum(masks)
        masks = [m / mult for m in masks]
    return masks<|MERGE_RESOLUTION|>--- conflicted
+++ resolved
@@ -287,17 +287,7 @@
                                 ref_el.get_vertices_of_subcomplex(top[sd][cell]),
                                 base_verts) for cell in top[sd]]
         if scale is None:
-<<<<<<< HEAD
             scale = math.sqrt(1.0 / base_ref_el.volume())
-        elif isinstance(scale, str):
-            scale = scale.lower()
-            if scale == "orthonormal":
-                scale = math.sqrt(1.0 / ref_el.volume())
-            elif scale == "l2 piola":
-                scale = 1.0 / ref_el.volume()
-=======
-            scale = math.sqrt(1.0 / self.base_ref_el.volume())
->>>>>>> a660140e
         self.scale = scale
         self.continuity = "C0" if variant == "bubble" else None
         self.recurrence_order = 2
