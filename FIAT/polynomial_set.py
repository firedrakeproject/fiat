--- conflicted
+++ resolved
@@ -238,20 +238,12 @@
     if dim == 1:
         # Apply even / odd reordering on edge bubbles
         indices = []
-<<<<<<< HEAD
-        for p in degrees:
-            for alpha in mis(dim, p):
-                if alpha[0] > 1 and min(alpha[1:]) > 0:
-                    indices.append(idx(*alpha))
-        # indices = [idx(*alpha) for alpha in numpy.ndindex((degree,)*dim) if min(alpha)>0 and alpha[0]>1 and sum(alpha)<=degree]
-=======
         for entity in entity_ids[dim]:
             ids = entity_ids[dim][entity]
             indices.extend(ids[::2])
             indices.extend(ids[1::2])
     else:
         indices = list(chain(*entity_ids[dim].values()))
->>>>>>> 16e69e95
 
     if shape != ():
         ncomp = numpy.prod(shape)
