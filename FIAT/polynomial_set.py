--- conflicted
+++ resolved
@@ -226,7 +226,6 @@
         super().__init__(ref_el, degree, embedded_degree, expansion_set, coeffs)
 
 
-<<<<<<< HEAD
 class TracelessTensorPolynomialSet(PolynomialSet):
     """Constructs an orthonormal basis for traceless-tensor-valued
     polynomials on a reference element.
@@ -286,10 +285,7 @@
                                                            expansion_set, coeffs)
 
 
-def make_bubbles(ref_el, degree, codim=0, shape=()):
-=======
 def make_bubbles(ref_el, degree, codim=0, shape=(), scale="L2 piola"):
->>>>>>> 49e6bdc1
     """Construct a polynomial set with codim bubbles up to the given degree.
     """
     poly_set = ONPolynomialSet(ref_el, degree, shape=shape, scale=scale, variant="bubble")
