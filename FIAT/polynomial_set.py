# Copyright (C) 2008-2012 Robert C. Kirby (Texas Tech University)
#
# This file is part of FIAT (https://www.fenicsproject.org)
#
# SPDX-License-Identifier:    LGPL-3.0-or-later

# polynomial sets
# basic interface:
# -- defined over some reference element
# -- need to be able to tabulate (jets)
# -- type of entry: could by scalar, numpy array, or object-value
#    (such as symmetric tensors, as long as they can be converted <-->
#    with 1d arrays)
# Don't need the "Polynomial" class we had before, provided that
# we have an interface for defining sets of functionals (moments against
# an entire set of polynomials)

import numpy
from itertools import chain
from FIAT import expansions
from FIAT.functional import index_iterator


def mis(m, n):
    """Returns all m-tuples of nonnegative integers that sum up to n."""
    if m == 1:
        return [(n,)]
    elif n == 0:
        return [(0,) * m]
    else:
        return [(n - i,) + foo
                for i in range(n + 1)
                for foo in mis(m - 1, i)]


# We order coeffs by C_{i,j,k}
# where i is the index into the polynomial set,
# j may be an empty tuple (scalar polynomials)
#   or else a vector/tensor
# k is the expansion function
# so if I have all bfs at a given point x in an array bf,
# then dot(coeffs, bf) gives the array of bfs
class PolynomialSet(object):
    """Implements a set of polynomials as linear combinations of an
    expansion set over a reference element.
    ref_el: the reference element
    degree: an order labeling the space
    embedded degree: the degree of polynomial expansion basis that
         must be used to evaluate this space
    coeffs: A numpy array containing the coefficients of the expansion
         basis for each member of the set.  Coeffs is ordered by
         coeffs[i,j,k] where i is the label of the member, k is
         the label of the expansion function, and j is a (possibly
         empty) tuple giving the index for a vector- or tensor-valued
         function.
    """

    def __init__(self, ref_el, degree, embedded_degree, expansion_set, coeffs):
        self.ref_el = ref_el
        self.num_members = coeffs.shape[0]
        self.degree = degree
        self.embedded_degree = embedded_degree
        self.expansion_set = expansion_set
        self.coeffs = coeffs
        self.dmats = []

    def tabulate_new(self, pts):
        return numpy.dot(self.coeffs,
                         self.expansion_set.tabulate(self.embedded_degree, pts))

    def tabulate(self, pts, jet_order=0):
        """Returns the values of the polynomial set."""
        base_vals = self.expansion_set._tabulate_jet(self.embedded_degree, pts, order=jet_order)
        D = self.ref_el.get_spatial_dimension()
        result = {}
        for i in range(jet_order + 1):
            alphas = mis(D, i)
            for alpha in alphas:
                result[alpha] = numpy.dot(self.coeffs, base_vals[alpha])
        return result

    def get_expansion_set(self):
        return self.expansion_set

    def get_coeffs(self):
        return self.coeffs

    def get_num_members(self):
        return self.num_members

    def get_degree(self):
        return self.degree

    def get_embedded_degree(self):
        return self.embedded_degree

    def get_dmats(self):
        if len(self.dmats) == 0:
            self.dmats = self.expansion_set.get_dmats(self.embedded_degree)
        return self.dmats

    def get_reference_element(self):
        return self.ref_el

    def get_shape(self):
        """Returns the shape of phi(x), where () corresponds to
        scalar (2,) a vector of length 2, etc"""
        return self.coeffs.shape[1:-1]

    def take(self, items):
        """Extracts subset of polynomials given by items."""
        new_coeffs = numpy.take(self.get_coeffs(), items, 0)
        return PolynomialSet(self.ref_el, self.degree, self.embedded_degree,
                             self.expansion_set, new_coeffs)


class ONPolynomialSet(PolynomialSet):
    """Constructs an orthonormal basis out of expansion set by having an
    identity matrix of coefficients.  Can be used to specify ON bases
    for vector- and tensor-valued sets as well.

    """

<<<<<<< HEAD
    def __init__(self, ref_el, degree, shape=tuple(), scale=None):
=======
    def __init__(self, ref_el, degree, shape=tuple(), scale=None, variant=None):
>>>>>>> dbc1c5d8

        if shape == tuple():
            num_components = 1
        else:
            flat_shape = numpy.ravel(shape)
            num_components = numpy.prod(flat_shape)
        num_exp_functions = expansions.polynomial_dimension(ref_el, degree)
        num_members = num_components * num_exp_functions
        embedded_degree = degree
<<<<<<< HEAD
        expansion_set = expansions.ExpansionSet(ref_el, scale=scale)
=======
        expansion_set = expansions.ExpansionSet(ref_el, scale=scale, variant=variant)
>>>>>>> dbc1c5d8

        # set up coefficients
        if shape == tuple():
            coeffs = numpy.eye(num_members)
        else:
            coeffs_shape = (num_members, *shape, num_exp_functions)
            coeffs = numpy.zeros(coeffs_shape, "d")
            # use functional's index_iterator function
            cur_bf = 0
            for idx in index_iterator(shape):
                n = expansions.polynomial_dimension(ref_el, embedded_degree)
                for exp_bf in range(n):
                    cur_idx = (cur_bf, *idx, exp_bf)
                    coeffs[cur_idx] = 1.0
                    cur_bf += 1

        super(ONPolynomialSet, self).__init__(ref_el, degree, embedded_degree,
                                              expansion_set, coeffs)


def project(f, U, Q):
    """Computes the expansion coefficients of f in terms of the members of
    a polynomial set U.  Numerical integration is performed by
    quadrature rule Q.

    """
    pts = Q.get_points()
    wts = Q.get_weights()
    f_at_qps = [f(x) for x in pts]
    U_at_qps = U.tabulate(pts)
    coeffs = numpy.array([sum(wts * f_at_qps * phi) for phi in U_at_qps])
    return coeffs


def form_matrix_product(mats, alpha):
    """Forms product over mats[i]**alpha[i]"""
    m = mats[0].shape[0]
    result = numpy.eye(m)
    for i in range(len(alpha)):
        for j in range(alpha[i]):
            result = numpy.dot(mats[i], result)
    return result


def polynomial_set_union_normalized(A, B):
    """Given polynomial sets A and B, constructs a new polynomial set
    whose span is the same as that of span(A) union span(B).  It may
    not contain any of the same members of the set, as we construct a
    span via SVD.

    """
    new_coeffs = numpy.array(list(A.coeffs) + list(B.coeffs))
    func_shape = new_coeffs.shape[1:]
    if len(func_shape) == 1:
        (u, sig, vt) = numpy.linalg.svd(new_coeffs)
        num_sv = len([s for s in sig if abs(s) > 1.e-10])
        coeffs = vt[:num_sv]
    else:
        new_shape0 = new_coeffs.shape[0]
        new_shape1 = numpy.prod(func_shape)
        newshape = (new_shape0, new_shape1)
        nc = numpy.reshape(new_coeffs, newshape)
        (u, sig, vt) = numpy.linalg.svd(nc, 1)
        num_sv = len([s for s in sig if abs(s) > 1.e-10])

        coeffs = numpy.reshape(vt[:num_sv], (num_sv,) + func_shape)

    return PolynomialSet(A.get_reference_element(),
                         A.get_degree(),
                         A.get_embedded_degree(),
                         A.get_expansion_set(),
                         coeffs)


class ONSymTensorPolynomialSet(PolynomialSet):
    """Constructs an orthonormal basis for symmetric-tensor-valued
    polynomials on a reference element.

    """

    def __init__(self, ref_el, degree, size=None, scale=None):

        sd = ref_el.get_spatial_dimension()
        if size is None:
            size = sd

        shape = (size, size)
        num_exp_functions = expansions.polynomial_dimension(ref_el, degree)
        num_components = size * (size + 1) // 2
        num_members = num_components * num_exp_functions
        embedded_degree = degree
        expansion_set = expansions.ExpansionSet(ref_el, scale=scale)

        # set up coefficients for symmetric tensors
        coeffs_shape = (num_members, *shape, num_exp_functions)
        coeffs = numpy.zeros(coeffs_shape, "d")
        cur_bf = 0
        for i, j in index_iterator(shape):
            if i == j:
                for exp_bf in range(num_exp_functions):
                    coeffs[cur_bf, i, j, exp_bf] = 1.0
                    cur_bf += 1
            elif i < j:
                for exp_bf in range(num_exp_functions):
                    coeffs[cur_bf, i, j, exp_bf] = 1.0
                    coeffs[cur_bf, j, i, exp_bf] = 1.0
                    cur_bf += 1

        super(ONSymTensorPolynomialSet, self).__init__(ref_el, degree, embedded_degree,
                                                       expansion_set, coeffs)


def make_bubbles(ref_el, degree, shape=()):
    """Construct a polynomial set with bubbles up to the given degree.

    """
    dim = ref_el.get_spatial_dimension()
    poly_set = ONPolynomialSet(ref_el, degree, shape=shape, scale="L2 piola", variant="integral")
    degrees = chain(range(dim + 1, degree+1, 2), range(dim + 2, degree+1, 2))

    if dim == 1:
        indices = list(degrees)
    else:
        idx = (expansions.morton_index2, expansions.morton_index3)[dim-2]
        indices = []
        for p in degrees:
            for alpha in mis(dim, p):
                if alpha[0] > 1 and min(alpha[1:]) > 0:
                    indices.append(idx(*alpha))

    if shape != ():
        ncomp = numpy.prod(shape)
        dimPk = poly_set.get_num_members() // ncomp
        indices = list((numpy.array(indices)[:, None] + dimPk * numpy.arange(ncomp)[None, :]).flat)
    poly_set = poly_set.take(indices)
    return poly_set<|MERGE_RESOLUTION|>--- conflicted
+++ resolved
@@ -121,12 +121,8 @@
 
     """
 
-<<<<<<< HEAD
-    def __init__(self, ref_el, degree, shape=tuple(), scale=None):
-=======
+
     def __init__(self, ref_el, degree, shape=tuple(), scale=None, variant=None):
->>>>>>> dbc1c5d8
-
         if shape == tuple():
             num_components = 1
         else:
@@ -135,11 +131,7 @@
         num_exp_functions = expansions.polynomial_dimension(ref_el, degree)
         num_members = num_components * num_exp_functions
         embedded_degree = degree
-<<<<<<< HEAD
-        expansion_set = expansions.ExpansionSet(ref_el, scale=scale)
-=======
         expansion_set = expansions.ExpansionSet(ref_el, scale=scale, variant=variant)
->>>>>>> dbc1c5d8
 
         # set up coefficients
         if shape == tuple():
