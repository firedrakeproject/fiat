--- conflicted
+++ resolved
@@ -98,13 +98,7 @@
         return as_gem(other).__add__(self)
 
     def __sub__(self, other):
-<<<<<<< HEAD
-        return componentwise(
-            Sum, self,
-            componentwise(Product, minus, as_gem(other)))
-=======
         return componentwise(Sum, self, -as_gem(other))
->>>>>>> 572af821
 
     def __rsub__(self, other):
         return as_gem(other).__sub__(self)
