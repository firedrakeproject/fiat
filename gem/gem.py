"""GEM is the intermediate language of TSFC for describing
tensor-valued mathematical expressions and tensor operations.
It is similar to Einstein's notation.

Its design was heavily inspired by UFL, with some major differences:
 - GEM has got nothing FEM-specific.
 - In UFL free indices are just unrolled shape, thus UFL is very
   restrictive about operations on expressions with different sets of
   free indices. GEM is much more relaxed about free indices.

Similarly to UFL, all GEM nodes have 'shape' and 'free_indices'
attributes / properties. Unlike UFL, however, index extents live on
the Index objects in GEM, not on all the nodes that have those free
indices.
"""

from abc import ABCMeta
from itertools import chain, repeat
from functools import reduce
from operator import attrgetter
from numbers import Integral, Number

import numpy
from numpy import asarray

from gem.node import Node as NodeBase, traversal

from FIAT.orientation_utils import Orientation as FIATOrientation


__all__ = ['Node', 'Identity', 'Literal', 'Zero', 'Failure',
           'Variable', 'Sum', 'Product', 'Division', 'FloorDiv', 'Remainder', 'Power',
           'MathFunction', 'MinValue', 'MaxValue', 'Comparison',
           'LogicalNot', 'LogicalAnd', 'LogicalOr', 'Conditional',
           'Index', 'VariableIndex', 'Indexed', 'ComponentTensor',
           'IndexSum', 'ListTensor', 'Concatenate', 'Delta', 'OrientationVariableIndex',
           'index_sum', 'partial_indexed', 'reshape', 'view',
           'indices', 'as_gem', 'FlexiblyIndexed',
           'Inverse', 'Solve', 'extract_type', 'uint_type']


uint_type = numpy.dtype(numpy.uintc)


class NodeMeta(type):
    """Metaclass of GEM nodes.

    When a GEM node is constructed, this metaclass automatically
    collects its free indices if 'free_indices' has not been set yet.
    """

    def __call__(self, *args, **kwargs):
        # Create and initialise object
        obj = super(NodeMeta, self).__call__(*args, **kwargs)

        # Set free_indices if not set already
        if not hasattr(obj, 'free_indices'):
            obj.free_indices = unique(chain.from_iterable(c.free_indices
                                                          for c in obj.children))
        # Set dtype if not set already.
        if not hasattr(obj, 'dtype'):
            obj.dtype = obj.inherit_dtype_from_children(obj.children)

        return obj


class Node(NodeBase, metaclass=NodeMeta):
    """Abstract GEM node class."""

    __slots__ = ('free_indices', 'dtype')

    def is_equal(self, other):
        """Common subexpression eliminating equality predicate.

        When two (sub)expressions are equal, the children of one
        object are reassigned to the children of the other, so some
        duplicated subexpressions are eliminated.
        """
        result = NodeBase.is_equal(self, other)
        if result:
            self.children = other.children
        return result

    def __getitem__(self, indices):
        try:
            indices = tuple(indices)
        except TypeError:
            indices = (indices, )
        return Indexed(self, indices)

    def __add__(self, other):
        return componentwise(Sum, self, as_gem(other))

    def __radd__(self, other):
        return as_gem(other).__add__(self)

    def __sub__(self, other):
        return componentwise(
            Sum, self,
            componentwise(Product, minus, as_gem(other)))

    def __rsub__(self, other):
        return as_gem(other).__sub__(self)

    def __mul__(self, other):
        return componentwise(Product, self, as_gem(other))

    def __rmul__(self, other):
        return as_gem(other).__mul__(self)

    def __matmul__(self, other):
        other = as_gem(other)
        if not self.shape and not other.shape:
            return Product(self, other)
        elif not (self.shape and other.shape):
            raise ValueError("Both objects must have shape for matmul")
        elif self.shape[-1] != other.shape[0]:
            raise ValueError(f"Mismatching shapes {self.shape} and {other.shape} in matmul")
        *i, k = indices(len(self.shape))
        _, *j = indices(len(other.shape))
        expr = Product(Indexed(self, (*i, k)), Indexed(other, (k, *j)))
        return ComponentTensor(IndexSum(expr, (k, )), (*i, *j))

    def __rmatmul__(self, other):
        return as_gem(other).__matmul__(self)

    @property
    def T(self):
        i = indices(len(self.shape))
        return ComponentTensor(Indexed(self, i), tuple(reversed(i)))

    def __truediv__(self, other):
        other = as_gem(other)
        if other.shape:
            raise ValueError("Denominator must be scalar")
        return componentwise(Division, self, other)

    def __rtruediv__(self, other):
        return as_gem(other).__truediv__(self)

    def __floordiv__(self, other):
        other = as_gem_uint(other)
        if other.shape:
            raise ValueError("Denominator must be scalar")
        return componentwise(FloorDiv, self, other)

    def __rfloordiv__(self, other):
        return as_gem_uint(other).__floordiv__(self)

    def __mod__(self, other):
        other = as_gem_uint(other)
        if other.shape:
            raise ValueError("Denominator must be scalar")
        return componentwise(Remainder, self, other)

    def __rmod__(self, other):
        return as_gem_uint(other).__mod__(self)

    @staticmethod
    def inherit_dtype_from_children(children):
        if any(c.dtype is None for c in children):
            # Set dtype = None will let _assign_dtype()
            # assign the default dtype for this node later.
            return
        else:
            return numpy.result_type(*(c.dtype for c in children))


class Terminal(Node):
    """Abstract class for terminal GEM nodes."""

    __slots__ = ('_dtype',)

    children = ()

    is_equal = NodeBase.is_equal

    @property
    def dtype(self):
        """Data type of the node.

        We only need to set dtype (or _dtype) on terminal nodes, and
        other nodes inherit dtype from their children.

        Currently dtype is significant only for nodes under index DAGs
        (DAGs underneath `VariableIndex`s representing indices), and
        `VariableIndex` checks if the dtype of the node that it wraps is
        of uint_type. _assign_dtype() will then assign uint_type to those nodes.

        dtype can be `None` otherwise, and _assign_dtype() will assign
        the default dtype to those nodes.

        """
        if hasattr(self, '_dtype'):
            return self._dtype
        else:
            raise AttributeError(f"Must set _dtype on terminal node, {type(self)}")


class Scalar(Node):
    """Abstract class for scalar-valued GEM nodes."""

    __slots__ = ()

    shape = ()


class Failure(Terminal):
    """Abstract class for failure GEM nodes."""

    __slots__ = ('shape', 'exception')
    __front__ = ('shape', 'exception')

    def __init__(self, shape, exception):
        self.shape = shape
        self.exception = exception
        self._dtype = None


class Constant(Terminal):
    """Abstract base class for constant types.

    Convention:
     - array: numpy array of values
     - value: float or complex value (scalars only)
    """
    pass


class Zero(Constant):
    """Symbolic zero tensor"""

    __slots__ = ('shape',)
    __front__ = ('shape',)
    __back__ = ('dtype',)

    def __init__(self, shape=(), dtype=None):
        self.shape = shape
        self._dtype = dtype

    @property
    def value(self):
        assert not self.shape
        return numpy.array(0, dtype=self.dtype or float).item()


class Identity(Constant):
    """Identity matrix"""

    __slots__ = ('dim',)
    __front__ = ('dim',)
    __back__ = ('dtype',)

    def __init__(self, dim, dtype=None):
        self.dim = dim
        self._dtype = dtype

    @property
    def shape(self):
        return (self.dim, self.dim)

    @property
    def array(self):
        return numpy.eye(self.dim, dtype=self.dtype)


class Literal(Constant):
    """Tensor-valued constant"""

    __slots__ = ('array',)
    __front__ = ('array',)
    __back__ = ('dtype',)

    def __new__(cls, array, dtype=None):
        array = asarray(array)
<<<<<<< HEAD
        if numpy.allclose(array, 0, atol=1e-13):
            return Zero(array.shape)

=======
>>>>>>> 4ab1c0d1
        return super(Literal, cls).__new__(cls)

    def __init__(self, array, dtype=None):
        array = asarray(array)
        if dtype is None:
            # Assume float or complex.
            try:
                self.array = array.astype(float, casting="safe")
            except TypeError:
                self.array = array.astype(complex)
        else:
            # Can be int, etc.
            self.array = array.astype(dtype)
        self._dtype = self.array.dtype

    def is_equal(self, other):
        if type(self) is not type(other):
            return False
        if self.shape != other.shape:
            return False
        return numpy.array_equal(self.array, other.array)

    def get_hash(self):
        return hash((type(self), self.shape, tuple(self.array.flat)))

    @property
    def value(self):
        assert self.shape == ()
        return self.array.dtype.type(self.array)

    @property
    def shape(self):
        return self.array.shape


class Variable(Terminal):
    """Symbolic variable tensor"""

    __slots__ = ('name', 'shape')
    __front__ = ('name', 'shape')
    __back__ = ('dtype',)

    def __init__(self, name, shape, dtype=None):
        self.name = name
        self.shape = shape
        self._dtype = dtype


class Sum(Scalar):
    __slots__ = ('children',)

    def __new__(cls, *args):
        try:
            a, b = args
        except ValueError:
            # Handle more than two arguments
            return reduce(Sum, args)
        assert not a.shape
        assert not b.shape

        # Constant folding
        if isinstance(a, Zero):
            return b
        elif isinstance(b, Zero):
            return a

        if isinstance(a, Constant) and isinstance(b, Constant):
            return Literal(a.value + b.value, dtype=Node.inherit_dtype_from_children((a, b)))

        self = super(Sum, cls).__new__(cls)
        self.children = a, b
        return self


class Product(Scalar):
    __slots__ = ('children',)

    def __new__(cls, *args):
        try:
            a, b = args
        except ValueError:
            # Handle more than two arguments
            return one if len(args) == 0 else reduce(Product, args)
        assert not a.shape
        assert not b.shape

        # Constant folding
        if isinstance(a, Zero) or isinstance(b, Zero):
            return Zero()

        if a == one:
            return b
        if b == one:
            return a

        if isinstance(a, Constant) and isinstance(b, Constant):
            return Literal(a.value * b.value, dtype=Node.inherit_dtype_from_children((a, b)))

        self = super(Product, cls).__new__(cls)
        self.children = a, b
        return self


class Division(Scalar):
    __slots__ = ('children',)

    def __new__(cls, a, b):
        assert not a.shape
        assert not b.shape

        # Constant folding
        if isinstance(b, Zero):
            raise ValueError("division by zero")
        if isinstance(a, Zero):
            return Zero()

        if b == one:
            return a

        if isinstance(a, Constant) and isinstance(b, Constant):
            return Literal(a.value / b.value, dtype=Node.inherit_dtype_from_children((a, b)))

        self = super(Division, cls).__new__(cls)
        self.children = a, b
        return self


class FloorDiv(Scalar):
    __slots__ = ('children',)

    def __new__(cls, a, b):
        assert not a.shape
        assert not b.shape
        dtype = Node.inherit_dtype_from_children((a, b))
        if dtype != uint_type:
            raise ValueError(f"dtype ({dtype}) != unit_type ({uint_type})")
        # Constant folding
        if isinstance(b, Zero):
            raise ValueError("division by zero")
        if isinstance(a, Zero):
            return Zero(dtype=dtype)
        if isinstance(b, Constant) and b.value == 1:
            return a
        if isinstance(a, Constant) and isinstance(b, Constant):
            return Literal(a.value // b.value, dtype=dtype)
        self = super(FloorDiv, cls).__new__(cls)
        self.children = a, b
        return self


class Remainder(Scalar):
    __slots__ = ('children',)

    def __new__(cls, a, b):
        assert not a.shape
        assert not b.shape
        dtype = Node.inherit_dtype_from_children((a, b))
        if dtype != uint_type:
            raise ValueError(f"dtype ({dtype}) != uint_type ({uint_type})")
        # Constant folding
        if isinstance(b, Zero):
            raise ValueError("division by zero")
        if isinstance(a, Zero):
            return Zero(dtype=dtype)
        if isinstance(b, Constant) and b.value == 1:
            return Zero(dtype=dtype)
        if isinstance(a, Constant) and isinstance(b, Constant):
            return Literal(a.value % b.value, dtype=dtype)
        self = super(Remainder, cls).__new__(cls)
        self.children = a, b
        return self


class Power(Scalar):
    __slots__ = ('children',)

    def __new__(cls, base, exponent):
        assert not base.shape
        assert not exponent.shape
        dtype = Node.inherit_dtype_from_children((base, exponent))

        # Constant folding
        if isinstance(base, Zero):
            if isinstance(exponent, Zero):
                raise ValueError("cannot solve 0^0")
            return Zero(dtype=dtype)
        elif isinstance(exponent, Zero):
            return Literal(1, dtype=dtype)
        elif isinstance(base, Constant) and isinstance(exponent, Constant):
            return Literal(base.value ** exponent.value, dtype=dtype)

        self = super(Power, cls).__new__(cls)
        self.children = base, exponent
        return self


class MathFunction(Scalar):
    __slots__ = ('name', 'children')
    __front__ = ('name',)

    def __new__(cls, name, *args):
        assert isinstance(name, str)
        assert all(arg.shape == () for arg in args)

        if name in {'conj', 'real', 'imag'}:
            arg, = args
            if isinstance(arg, Zero):
                return arg

        self = super(MathFunction, cls).__new__(cls)
        self.name = name
        self.children = args
        return self


class MinValue(Scalar):
    __slots__ = ('children',)

    def __init__(self, a, b):
        assert not a.shape
        assert not b.shape

        self.children = a, b


class MaxValue(Scalar):
    __slots__ = ('children',)

    def __init__(self, a, b):
        assert not a.shape
        assert not b.shape

        self.children = a, b


class Comparison(Scalar):
    __slots__ = ('operator', 'children')
    __front__ = ('operator',)

    def __init__(self, op, a, b):
        assert not a.shape
        assert not b.shape

        if op not in [">", ">=", "==", "!=", "<", "<="]:
            raise ValueError("invalid operator")

        self.operator = op
        self.children = a, b
        self.dtype = None  # Do not inherit dtype from children.


class LogicalNot(Scalar):
    __slots__ = ('children',)

    def __init__(self, expression):
        assert not expression.shape

        self.children = expression,


class LogicalAnd(Scalar):
    __slots__ = ('children',)

    def __init__(self, a, b):
        assert not a.shape
        assert not b.shape

        self.children = a, b


class LogicalOr(Scalar):
    __slots__ = ('children',)

    def __init__(self, a, b):
        assert not a.shape
        assert not b.shape

        self.children = a, b


class Conditional(Node):
    __slots__ = ('children', 'shape')

    def __new__(cls, condition, then, else_):
        assert not condition.shape
        assert then.shape == else_.shape == ()

        # If both branches are the same, just return one of them.  In
        # particular, this will help constant-fold zeros.
        if then == else_:
            return then

        self = super(Conditional, cls).__new__(cls)
        self.children = condition, then, else_
        self.shape = then.shape
        self.dtype = Node.inherit_dtype_from_children((then, else_))
        return self


class IndexBase(metaclass=ABCMeta):
    """Abstract base class for indices."""
    pass


IndexBase.register(int)


class Index(IndexBase):
    """Free index"""

    # Not true object count, just for naming purposes
    _count = 0

    __slots__ = ('name', 'extent', 'count')

    def __init__(self, name=None, extent=None):
        self.name = name
        Index._count += 1
        self.count = Index._count
        self.extent = extent

    def set_extent(self, value):
        # Set extent, check for consistency
        if self.extent is None:
            self.extent = value
        elif self.extent != value:
            raise ValueError("Inconsistent index extents!")

    def __str__(self):
        if self.name is None:
            return "i_%d" % self.count
        return self.name

    def __repr__(self):
        if self.name is None:
            return "Index(%r)" % self.count
        return "Index(%r)" % self.name

    def __lt__(self, other):
        # Allow sorting of free indices in Python 3
        return id(self) < id(other)

    def __getstate__(self):
        return self.name, self.extent, self.count

    def __setstate__(self, state):
        self.name, self.extent, self.count = state


class VariableIndex(IndexBase):
    """An index that is constant during a single execution of the
    kernel, but whose value is not known at compile time."""

    __slots__ = ('expression',)

    def __init__(self, expression):
        assert isinstance(expression, Node)
        assert not expression.shape
        if expression.dtype != uint_type:
            raise ValueError(f"expression.dtype ({expression.dtype}) != uint_type ({uint_type})")
        self.expression = expression

    def __eq__(self, other):
        if self is other:
            return True
        if type(self) is not type(other):
            return False
        return self.expression == other.expression

    def __ne__(self, other):
        return not self.__eq__(other)

    def __hash__(self):
        return hash((type(self), self.expression))

    def __str__(self):
        return str(self.expression)

    def __repr__(self):
        return "%r(%r)" % (type(self), self.expression,)

    def __reduce__(self):
        return type(self), (self.expression,)


class Indexed(Scalar):
    __slots__ = ('children', 'multiindex', 'indirect_children')
    __back__ = ('multiindex',)

    def __new__(cls, aggregate, multiindex):
        # Accept numpy or any integer, but cast to int.
        multiindex = tuple(int(i) if isinstance(i, Integral) else i
                           for i in multiindex)

        # Set index extents from shape
        assert len(aggregate.shape) == len(multiindex)
        for index, extent in zip(multiindex, aggregate.shape):
            assert isinstance(index, IndexBase)
            if isinstance(index, Index):
                index.set_extent(extent)
            elif isinstance(index, int) and not (0 <= index < extent):
                raise IndexError("Invalid literal index")

        # Empty multiindex
        if not multiindex:
            return aggregate

        # Zero folding
        if isinstance(aggregate, Zero):
            return Zero(dtype=aggregate.dtype)

        # Simplify Literal and ListTensor
        if isinstance(aggregate, (Constant, ListTensor)):
            if all(isinstance(i, int) for i in multiindex):
                # All indices fixed
                sub = aggregate.array[multiindex]
                return Literal(sub, dtype=aggregate.dtype) if isinstance(aggregate, Constant) else sub

            elif any(isinstance(i, int) for i in multiindex) and all(isinstance(i, (int, Index)) for i in multiindex):
                # Some indices fixed
                slices = tuple(i if isinstance(i, int) else slice(None) for i in multiindex)
                sub = aggregate.array[slices]
                sub = Literal(sub, dtype=aggregate.dtype) if isinstance(aggregate, Constant) else ListTensor(sub)
                return Indexed(sub, tuple(i for i in multiindex if not isinstance(i, int)))

        # Simplify Indexed(ComponentTensor(Indexed(C, kk), jj), ii) -> Indexed(C, ll)
        if isinstance(aggregate, ComponentTensor):
            B, = aggregate.children
            jj = aggregate.multiindex
            ii = multiindex
            if isinstance(B, Indexed):
                C, = B.children
                kk = B.multiindex
                if isinstance(C, ListTensor):
                    rep = dict(zip(jj, ii))
                    ll = tuple(rep.get(k, k) for k in kk)
                    B = Indexed(C, ll)
                    jj = tuple(j for j in jj if j not in kk)
                    ii = tuple(rep[j] for j in jj)
                    if len(ii) == 0:
                        return B

            if isinstance(B, Indexed):
                C, = B.children
                kk = B.multiindex
                ff = C.free_indices
                if all((j in kk) and (j not in ff) for j in jj):
                    rep = dict(zip(jj, ii))
                    ll = tuple(rep.get(k, k) for k in kk)
                    return Indexed(C, ll)

            if len(ii) < len(multiindex):
                aggregate = ComponentTensor(B, jj)
                multiindex = ii

        self = super(Indexed, cls).__new__(cls)
        self.children = (aggregate,)
        self.multiindex = multiindex
        self.indirect_children = tuple(i.expression for i in self.multiindex if isinstance(i, VariableIndex))

        new_indices = []
        for i in multiindex:
            if isinstance(i, Index):
                new_indices.append(i)
            elif isinstance(i, VariableIndex):
                new_indices.extend(i.expression.free_indices)
        self.free_indices = unique(aggregate.free_indices + tuple(new_indices))

        return self

    def index_ordering(self):
        """Running indices in the order of indexing in this node."""
        free_indices = []
        for i in self.multiindex:
            if isinstance(i, Index):
                free_indices.append(i)
            elif isinstance(i, VariableIndex):
                free_indices.extend(i.expression.free_indices)
        return tuple(free_indices)


class FlexiblyIndexed(Scalar):
    """Flexible indexing of :py:class:`Variable`s to implement views and
    reshapes (splitting dimensions only)."""

    __slots__ = ('children', 'dim2idxs', 'indirect_children')
    __back__ = ('dim2idxs',)

    def __init__(self, variable, dim2idxs):
        """Construct a flexibly indexed node.

        Parameters
        ----------
        variable : Node
            `Node` that has a shape.
        dim2idxs : tuple
            Tuple of (offset, ((index, stride), (...), ...)) mapping indices,
            where offset is {Node, int}, index is {Index, VariableIndex, int}, and
            stride is {Node, int}.

        For example, if ``variable`` is rank two, and ``dim2idxs`` is

            ((1, ((i, 12), (j, 4), (k, 1))), (0, ()))

        then this corresponds to the indexing:

            variable[1 + i*12 + j*4 + k][0]

        """
        assert variable.shape
        assert len(variable.shape) == len(dim2idxs)
        dim2idxs_ = []
        free_indices = []
        for dim, (offset, idxs) in zip(variable.shape, dim2idxs):
            offset_ = offset
            idxs_ = []
            last = 0
            if isinstance(offset, Node):
                free_indices.extend(offset.free_indices)
            for index, stride in idxs:
                if isinstance(index, Index):
                    assert index.extent is not None
                    free_indices.append(index)
                    idxs_.append((index, stride))
                    last += (index.extent - 1) * stride
                elif isinstance(index, VariableIndex):
                    base_indices = index.expression.free_indices
                    assert all(base_index.extent is not None for base_index in base_indices)
                    free_indices.extend(base_indices)
                    idxs_.append((index, stride))
                    # last += (unknown_extent - 1) * stride
                elif isinstance(index, int):
                    # TODO: Attach dtype to each Node.
                    # Here, we should simply be able to do:
                    # >>> offset_ += index * stride
                    # but "+" and "*" are not currently correctly overloaded
                    # for indices (integers); they assume floats.
                    if not isinstance(offset, Integral):
                        raise NotImplementedError(f"Found non-Integral offset : {offset}")
                    if isinstance(stride, Constant):
                        offset_ += index * stride.value
                    else:
                        offset_ += index * stride
                else:
                    raise ValueError("Unexpected index type for flexible indexing")
                if isinstance(stride, Node):
                    free_indices.extend(stride.free_indices)
            if dim is not None and isinstance(offset_ + last, Integral) and offset_ + last >= dim:
                raise ValueError("Offset {0} and indices {1} exceed dimension {2}".format(offset, idxs, dim))
            dim2idxs_.append((offset_, tuple(idxs_)))
        self.children = (variable,)
        self.dim2idxs = tuple(dim2idxs_)
        self.free_indices = unique(free_indices)
        indirect_children = []
        for offset, idxs in self.dim2idxs:
            if isinstance(offset, Node):
                indirect_children.append(offset)
            for idx, stride in idxs:
                if isinstance(idx, VariableIndex):
                    indirect_children.append(idx.expression)
                if isinstance(stride, Node):
                    indirect_children.append(stride)
        self.indirect_children = tuple(indirect_children)

    def index_ordering(self):
        """Running indices in the order of indexing in this node."""
        free_indices = []
        for offset, idxs in self.dim2idxs:
            if isinstance(offset, Node):
                free_indices.extend(offset.free_indices)
            for index, stride in idxs:
                if isinstance(index, Index):
                    free_indices.append(index)
                elif isinstance(index, VariableIndex):
                    free_indices.extend(index.expression.free_indices)
                if isinstance(stride, Node):
                    free_indices.extend(stride.free_indices)
        return tuple(free_indices)


class ComponentTensor(Node):
    __slots__ = ('children', 'multiindex', 'shape')
    __back__ = ('multiindex',)

    def __new__(cls, expression, multiindex):
        assert not expression.shape

        # Empty multiindex
        if not multiindex:
            return expression

        # Collect shape
        shape = tuple(index.extent for index in multiindex)
        assert all(s >= 0 for s in shape)

        # Zero folding
        if isinstance(expression, Zero):
            return Zero(shape, dtype=expression.dtype)

        # Index folding
        if isinstance(expression, Indexed):
            if multiindex == expression.multiindex:
                return expression.children[0]

        self = super(ComponentTensor, cls).__new__(cls)
        self.children = (expression,)
        self.multiindex = multiindex
        self.shape = shape

        # Collect free indices
        assert set(multiindex) <= set(expression.free_indices)
        self.free_indices = unique(set(expression.free_indices) - set(multiindex))

        return self


class IndexSum(Scalar):
    __slots__ = ('children', 'multiindex')
    __back__ = ('multiindex',)

    def __new__(cls, summand, multiindex):
        # Sum zeros
        assert not summand.shape
        if isinstance(summand, Zero):
            return summand

        # Unroll singleton sums
        unroll = tuple(index for index in multiindex if index.extent <= 1)
        if unroll:
            assert numpy.prod([index.extent for index in unroll]) == 1
            summand = Indexed(ComponentTensor(summand, unroll),
                              (0,) * len(unroll))
            multiindex = tuple(index for index in multiindex
                               if index not in unroll)

        # No indices case
        multiindex = tuple(multiindex)
        if not multiindex:
            return summand

        self = super(IndexSum, cls).__new__(cls)
        self.children = (summand,)
        self.multiindex = multiindex

        # Collect shape and free indices
        assert set(multiindex) <= set(summand.free_indices)
        self.free_indices = unique(set(summand.free_indices) - set(multiindex))

        return self


class ListTensor(Node):
    __slots__ = ('array',)

    def __new__(cls, array):
        array = asarray(array)
        assert numpy.prod(array.shape)
        dtype = Node.inherit_dtype_from_children(tuple(array.flat))

        # Handle children with shape
        e0 = array.flat[0]
        child_shape = e0.shape
        assert all(elem.shape == child_shape for elem in array.flat)

        # Index folding
        if child_shape == array.shape:
            if all(isinstance(elem, Indexed) for elem in array.flat):
                if all(elem.children == e0.children for elem in array.flat[1:]):
                    if all(elem.multiindex == idx for elem, idx in zip(array.flat, numpy.ndindex(array.shape))):
                        return e0.children[0]

        if child_shape:
            # Destroy structure
            direct_array = numpy.empty(array.shape + child_shape, dtype=object)
            for alpha in numpy.ndindex(array.shape):
                for beta in numpy.ndindex(child_shape):
                    direct_array[alpha + beta] = Indexed(array[alpha], beta)
            array = direct_array

        # Constant folding
        if all(isinstance(elem, Constant) for elem in array.flat):
            return Literal(numpy.vectorize(attrgetter('value'))(array), dtype=dtype)

        self = super(ListTensor, cls).__new__(cls)
        self.array = array
        return self

    @property
    def children(self):
        return tuple(self.array.flat)

    @property
    def shape(self):
        return self.array.shape

    def __reduce__(self):
        return type(self), (self.array,)

    def reconstruct(self, *args):
        return ListTensor(asarray(args).reshape(self.array.shape))

    def __repr__(self):
        return "ListTensor(%r)" % self.array.tolist()

    def is_equal(self, other):
        """Common subexpression eliminating equality predicate."""
        if type(self) is not type(other):
            return False
        if numpy.array_equal(self.array, other.array):
            self.array = other.array
            return True
        return False

    def get_hash(self):
        return hash((type(self), self.shape, self.children))


class Concatenate(Node):
    """Flattens and concatenates GEM expressions by shape.

    Similar to what UFL MixedElement does to value shape.  For
    example, if children have shapes (2, 2), (), and (3,) then the
    concatenated expression has shape (8,).
    """
    __slots__ = ('children',)

    def __new__(cls, *children):
        dtype = Node.inherit_dtype_from_children(children)
        if all(isinstance(child, Zero) for child in children):
            size = int(sum(numpy.prod(child.shape, dtype=int) for child in children))
            return Zero((size,), dtype=dtype)

        self = super(Concatenate, cls).__new__(cls)
        self.children = children
        return self

    @property
    def shape(self):
        return (int(sum(numpy.prod(child.shape, dtype=int) for child in self.children)),)


class Delta(Scalar, Terminal):
    __slots__ = ('i', 'j')
    __front__ = ('i', 'j')
    __back__ = ('dtype',)

    def __new__(cls, i, j, dtype=None):
        if isinstance(i, tuple) and isinstance(j, tuple):
            # Handle multiindices
            return Product(*map(Delta, i, j, repeat(dtype)))
        assert isinstance(i, IndexBase)
        assert isinstance(j, IndexBase)

        # \delta_{i,i} = 1
        if i == j:
            return one

        # Fixed indices
        if isinstance(i, Integral) and isinstance(j, Integral):
            return one if i == j else Zero()

        self = super(Delta, cls).__new__(cls)
        self.i = i
        self.j = j
        # Set up free indices
        free_indices = [index for index in (i, j) if isinstance(index, Index)]
        self.free_indices = tuple(unique(free_indices))
        self._dtype = dtype
        return self

    def reconstruct(self, *args):
        return Delta(*args, dtype=self.dtype)


class Inverse(Node):
    """The inverse of a square matrix."""
    __slots__ = ('children', 'shape')

    def __new__(cls, tensor):
        assert len(tensor.shape) == 2
        assert tensor.shape[0] == tensor.shape[1]

        # Invert 1x1 matrix
        if tensor.shape == (1, 1):
            multiindex = (Index(), Index())
            return ComponentTensor(Division(one, Indexed(tensor, multiindex)), multiindex)

        self = super(Inverse, cls).__new__(cls)
        self.children = (tensor,)
        self.shape = tensor.shape

        return self


class Solve(Node):
    """Solution of a square matrix equation with (potentially) multiple right hand sides.

    Represents the X obtained by solving AX = B.
    """
    __slots__ = ('children', 'shape')

    def __init__(self, A, B):
        # Shape requirements
        assert B.shape
        assert len(A.shape) == 2
        assert A.shape[0] == A.shape[1]
        assert A.shape[0] == B.shape[0]

        self.children = (A, B)
        self.shape = A.shape[1:] + B.shape[1:]


class OrientationVariableIndex(VariableIndex, FIATOrientation):
    """VariableIndex representing a fiat orientation.

    Notes
    -----
    In the current implementation, we need to extract
    `VariableIndex.expression` as index arithmetic
    is not supported (indices are not `Node`).

    """

    def __floordiv__(self, other):
        other = other.expression if isinstance(other, VariableIndex) else as_gem_uint(other)
        return type(self)(FloorDiv(self.expression, other))

    def __rfloordiv__(self, other):
        other = other.expression if isinstance(other, VariableIndex) else as_gem_uint(other)
        return type(self)(FloorDiv(other, self.expression))

    def __mod__(self, other):
        other = other.expression if isinstance(other, VariableIndex) else as_gem_uint(other)
        return type(self)(Remainder(self.expression, other))

    def __rmod__(self, other):
        other = other.expression if isinstance(other, VariableIndex) else as_gem_uint(other)
        return type(self)(Remainder(other, self.expression))


def unique(indices):
    """Sorts free indices and eliminates duplicates.

    :arg indices: iterable of indices
    :returns: sorted tuple of unique free indices
    """
    return tuple(sorted(set(indices), key=id))


def index_sum(expression, indices):
    """Eliminates indices from the free indices of an expression by
    summing over them.  Skips any index that is not a free index of
    the expression."""
    multiindex = tuple(index for index in indices
                       if index in expression.free_indices)
    return IndexSum(expression, multiindex)


def partial_indexed(tensor, indices):
    """Generalised indexing into a tensor by eating shape off the front.
    The number of indices may be less than or equal to the rank of the tensor,
    so the result may have a non-empty shape.

    :arg tensor: tensor-valued GEM expression
    :arg indices: indices, at most as many as the rank of the tensor
    :returns: a potentially tensor-valued expression
    """
    if len(indices) == 0:
        return tensor
    elif len(indices) < len(tensor.shape):
        rank = len(tensor.shape) - len(indices)
        shape_indices = tuple(Index() for i in range(rank))
        return ComponentTensor(
            Indexed(tensor, indices + shape_indices),
            shape_indices)
    elif len(indices) == len(tensor.shape):
        return Indexed(tensor, indices)
    else:
        raise ValueError("More indices than rank!")


def strides_of(shape):
    """Calculate cumulative strides from per-dimension capacities.

    For example:

        [2, 3, 4] ==> [12, 4, 1]

    """
    temp = numpy.flipud(numpy.cumprod(numpy.flipud(list(shape)[1:])))
    return list(temp) + [1]


def decompose_variable_view(expression):
    """Extract information from a shaped node.
       Decompose ComponentTensor + FlexiblyIndexed."""
    if (isinstance(expression, (Variable, Inverse, Solve))):
        variable = expression
        indexes = tuple(Index(extent=extent) for extent in expression.shape)
        dim2idxs = tuple((0, ((index, 1),)) for index in indexes)
    elif (isinstance(expression, ComponentTensor) and
          not isinstance(expression.children[0], FlexiblyIndexed)):
        variable = expression
        indexes = expression.multiindex
        dim2idxs = tuple((0, ((index, 1),)) for index in indexes)
    elif isinstance(expression, ComponentTensor) and isinstance(expression.children[0], FlexiblyIndexed):
        variable = expression.children[0].children[0]
        indexes = expression.multiindex
        dim2idxs = expression.children[0].dim2idxs
    else:
        raise ValueError("Cannot handle {} objects.".format(type(expression).__name__))

    return variable, dim2idxs, indexes


def reshape(expression, *shapes):
    """Reshape a variable (splitting indices only).

    :arg expression: view of a :py:class:`Variable`
    :arg shapes: one shape tuple for each dimension of the variable.
    """
    variable, dim2idxs, indexes = decompose_variable_view(expression)
    assert len(indexes) == len(shapes)
    shape_of = dict(zip(indexes, shapes))

    dim2idxs_ = []
    indices = [[] for _ in range(len(indexes))]
    for offset, idxs in dim2idxs:
        idxs_ = []
        for idx in idxs:
            index, stride = idx
            assert isinstance(index, Index)
            dim = index.extent
            shape = shape_of[index]
            if dim is not None and numpy.prod(shape) != dim:
                raise ValueError("Shape {} does not match extent {}.".format(shape, dim))
            strides = strides_of(shape)
            for extent, stride_ in zip(shape, strides):
                index_ = Index(extent=extent)
                idxs_.append((index_, stride_ * stride))
                indices[indexes.index(index)].append(index_)
        dim2idxs_.append((offset, tuple(idxs_)))

    expr = FlexiblyIndexed(variable, tuple(dim2idxs_))
    return ComponentTensor(expr, tuple(chain.from_iterable(indices)))


def view(expression, *slices):
    """View a part of a shaped object.

    :arg expression: a node that has a shape
    :arg slices: one slice object for each dimension of the expression.
    """
    variable, dim2idxs, indexes = decompose_variable_view(expression)
    assert len(indexes) == len(slices)
    slice_of = dict(zip(indexes, slices))

    dim2idxs_ = []
    indices = [None] * len(slices)
    for offset, idxs in dim2idxs:
        offset_ = offset
        idxs_ = []
        for idx in idxs:
            index, stride = idx
            assert isinstance(index, Index)
            dim = index.extent
            s = slice_of[index]
            start = s.start or 0
            stop = s.stop or dim
            if stop is None:
                raise ValueError("Unknown extent!")
            if dim is not None and stop > dim:
                raise ValueError("Slice exceeds dimension extent!")
            step = s.step or 1
            offset_ += start * stride
            extent = 1 + (stop - start - 1) // step
            index_ = Index(extent=extent)
            indices[indexes.index(index)] = index_
            idxs_.append((index_, step * stride))
        dim2idxs_.append((offset_, tuple(idxs_)))

    expr = FlexiblyIndexed(variable, tuple(dim2idxs_))
    return ComponentTensor(expr, tuple(indices))


# Static one object for quicker constant folding
one = Literal(1)
minus = Literal(-1)


# Syntax sugar
def indices(n):
    """Make some :class:`Index` objects.

    :arg n: The number of indices to make.
    :returns: A tuple of `n` :class:`Index` objects.
    """
    return tuple(Index() for _ in range(n))


def componentwise(op, *exprs):
    """Apply gem op to exprs component-wise and wrap up in a ComponentTensor.

    :arg op: function that returns a gem Node.
    :arg exprs: expressions to apply op to.
    :raises ValueError: if the expressions have mismatching shapes.
    :returns: New gem Node constructed from op.

    Each expression must either have the same shape, or else be
    scalar. Shaped expressions are indexed, the op is applied to the
    scalar expressions and the result is wrapped up in a ComponentTensor.

    """
    shapes = set(e.shape for e in exprs)
    if len(shapes - {()}) > 1:
        raise ValueError("expressions must have matching shape (or else be scalar)")
    shape = max(shapes)
    i = indices(len(shape))
    exprs = tuple(Indexed(e, i) if e.shape else e for e in exprs)
    return ComponentTensor(op(*exprs), i)


def as_gem(expr):
    """Attempt to convert an expression into GEM of scalar type.

    Parameters
    ----------
    expr : Node or Number
        The expression.

    Returns
    -------
    Node
        A GEM representation of the expression.

    Raises
    ------
    ValueError
        If conversion was not possible.

    """
    if isinstance(expr, Node):
        return expr
    elif isinstance(expr, Number):
        return Literal(expr)
    else:
        raise ValueError("Do not know how to convert %r to GEM" % expr)


def as_gem_uint(expr):
    """Attempt to convert an expression into GEM of uint type.

    Parameters
    ----------
    expr : Node or Integral
        The expression.

    Returns
    -------
    Node
        A GEM representation of the expression.

    Raises
    ------
    ValueError
        If conversion was not possible.

    """
    if isinstance(expr, Node):
        return expr
    elif isinstance(expr, Integral):
        return Literal(expr, dtype=uint_type)
    else:
        raise ValueError("Do not know how to convert %r to GEM" % expr)


def extract_type(expressions, klass):
    """Collects objects of type klass in expressions."""
    return tuple(node for node in traversal(expressions) if isinstance(node, klass))<|MERGE_RESOLUTION|>--- conflicted
+++ resolved
@@ -273,12 +273,6 @@
 
     def __new__(cls, array, dtype=None):
         array = asarray(array)
-<<<<<<< HEAD
-        if numpy.allclose(array, 0, atol=1e-13):
-            return Zero(array.shape)
-
-=======
->>>>>>> 4ab1c0d1
         return super(Literal, cls).__new__(cls)
 
     def __init__(self, array, dtype=None):
