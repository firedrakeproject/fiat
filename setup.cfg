--- conflicted
+++ resolved
@@ -1,11 +1,7 @@
 [flake8]
-<<<<<<< HEAD
-ignore = E501,E226,E731,W504,E741
-=======
 ignore = E501,E226,E731,W504,
          # ambiguous variable name
          E741
->>>>>>> 8b26ef77
 exclude = .git,__pycache__,doc/sphinx/source/conf.py,build,dist
 min-version = 3.0
 
