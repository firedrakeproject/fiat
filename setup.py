#!/usr/bin/env python

from distutils.core import setup
import re
import sys

if sys.version_info < (2, 7):
    print("Python 2.7 or higher required, please upgrade.")
    sys.exit(1)

<<<<<<< HEAD
setup(name="FIAT",
      version="1.5.0+",
=======
version = re.findall('__version__ = "(.*)"',
                     open('FIAT/__init__.py', 'r').read())[0]

setup(name="FIAT",
      version=version,
>>>>>>> 1e10862b
      description="FInite element Automatic Tabulator",
      author="Robert C. Kirby",
      author_email="robert.c.kirby@gmail.com",
      url="http://www.math.ttu.edu/~kirby",
      license="LGPL v3 or later",
      packages=['FIAT'])<|MERGE_RESOLUTION|>--- conflicted
+++ resolved
@@ -8,16 +8,11 @@
     print("Python 2.7 or higher required, please upgrade.")
     sys.exit(1)
 
-<<<<<<< HEAD
-setup(name="FIAT",
-      version="1.5.0+",
-=======
 version = re.findall('__version__ = "(.*)"',
                      open('FIAT/__init__.py', 'r').read())[0]
 
 setup(name="FIAT",
       version=version,
->>>>>>> 1e10862b
       description="FInite element Automatic Tabulator",
       author="Robert C. Kirby",
       author_email="robert.c.kirby@gmail.com",
