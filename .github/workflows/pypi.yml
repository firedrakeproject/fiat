name: Publish on PyPI

# By default this action does not push to PyPI. The wheels are available
# as an artifact that can be downloaded and tested locally.

on:
  workflow_dispatch:
    inputs:
      ref:
        description: Git ref to publish
        type: string
      pypi:
        description: Publish to PyPI
        default: false
        type: boolean
<<<<<<< HEAD
      testpypi:
        description: Publish to TestPyPI
        default: false
        type: boolean
=======
>>>>>>> ee654fd5

  workflow_call:
    inputs:
      ref:
        description: Git ref to publish
        type: string
      pypi:
        description: Publish to PyPI
        default: false
        type: boolean
<<<<<<< HEAD
      testpypi:
        description: Publish to TestPyPI
        default: false
        type: boolean
=======
>>>>>>> ee654fd5

jobs:
  build:
    name: Build distribution files
    runs-on: ubuntu-latest
    steps:
      - uses: actions/checkout@v4
        with:
          ref: ${{ inputs.ref }}

      - uses: actions/setup-python@v5
        with:
          python-version: "3.12"

      - name: Install build dependencies
        run: python -m pip install --upgrade build pip setuptools

      - name: Build sdist and wheel
        run: python -m build .

      - uses: actions/upload-artifact@v4
        with:
          name: dist
          path: dist/*

  upload_pypi:
    name: Upload to PyPI (optional)
    if: inputs.pypi
    needs: build
    runs-on: ubuntu-latest
    environment:
      name: pypi
    steps:
      - uses: actions/download-artifact@v4
        with:
          name: dist
          path: dist

      - name: Push to PyPI
        uses: pypa/gh-action-pypi-publish@release/v1
<<<<<<< HEAD

  upload_test_pypi:
    name: Upload to TestPyPI (optional)
    if: inputs.testpypi
    needs: build
    runs-on: ubuntu-latest
    environment:
      name: testpypi
    permissions:
      id-token: write
    steps:
      - uses: actions/download-artifact@v4
        with:
          name: dist
          path: dist

      - name: Push to TestPyPI
        uses: pypa/gh-action-pypi-publish@release/v1
=======
>>>>>>> ee654fd5
        with:
          password: ${{ secrets.PYPI_API_TOKEN }}<|MERGE_RESOLUTION|>--- conflicted
+++ resolved
@@ -13,13 +13,6 @@
         description: Publish to PyPI
         default: false
         type: boolean
-<<<<<<< HEAD
-      testpypi:
-        description: Publish to TestPyPI
-        default: false
-        type: boolean
-=======
->>>>>>> ee654fd5
 
   workflow_call:
     inputs:
@@ -30,13 +23,6 @@
         description: Publish to PyPI
         default: false
         type: boolean
-<<<<<<< HEAD
-      testpypi:
-        description: Publish to TestPyPI
-        default: false
-        type: boolean
-=======
->>>>>>> ee654fd5
 
 jobs:
   build:
@@ -77,26 +63,5 @@
 
       - name: Push to PyPI
         uses: pypa/gh-action-pypi-publish@release/v1
-<<<<<<< HEAD
-
-  upload_test_pypi:
-    name: Upload to TestPyPI (optional)
-    if: inputs.testpypi
-    needs: build
-    runs-on: ubuntu-latest
-    environment:
-      name: testpypi
-    permissions:
-      id-token: write
-    steps:
-      - uses: actions/download-artifact@v4
-        with:
-          name: dist
-          path: dist
-
-      - name: Push to TestPyPI
-        uses: pypa/gh-action-pypi-publish@release/v1
-=======
->>>>>>> ee654fd5
         with:
           password: ${{ secrets.PYPI_API_TOKEN }}