# This workflow will install Python dependencies, run tests and lint
# with a single version of Python For more information see:
# https://help.github.com/actions/language-and-framework-guides/using-python-with-github-actions

name: FIAT CI

on:
  push:
    branches:
      - main
  pull_request:

jobs:
  build:
    runs-on: ${{ matrix.os }}
    strategy:
      matrix:
        os: [ubuntu-latest, macos-latest]
        python-version: ['3.10', '3.11', '3.12', '3.13']

    steps:
      - uses: actions/checkout@v4
      - name: Set up Python
        uses: actions/setup-python@v5
        with:
          python-version: ${{ matrix.python-version }}
      - name: Lint with flake8
        run: |
          python -m pip install flake8
          python -m flake8 --statistics .
      - name: Check documentation style
        run: |
          python -m pip install pydocstyle
          python -m pydocstyle .
      - name: Install FIAT and CI dependencies
        run: |
          python -m pip install '.[test]'
          python -m pip install coveralls pytest-cov
      - name: Test FIAT
        run: DATA_REPO_GIT="" python -m pytest --cov=FIAT/ test/FIAT
      - name: Test FInAT
<<<<<<< HEAD
        run: DATA_REPO_GIT="" python -m pytest --cov=finat/ --cov=gem/ test/finat
      - name: Test FInAT with FUSE
        run: |
          FIREDRAKE_USE_FUSE=1 DATA_REPO_GIT="" python -m pytest test/finat
      - name: Coveralls
        if: ${{ github.repository == 'FEniCS/fiat' && github.head_ref == '' && matrix.os == 'ubuntu-latest' && matrix.python-version == '3.11' }}
        env:
          COVERALLS_REPO_TOKEN: ${{ secrets.COVERALLS_REPO_TOKEN }}
        run: coveralls
=======
        run: DATA_REPO_GIT="" python -m pytest --cov=finat/ --cov=gem/ test/finat
>>>>>>> 7db5046f
<|MERGE_RESOLUTION|>--- conflicted
+++ resolved
@@ -39,16 +39,7 @@
       - name: Test FIAT
         run: DATA_REPO_GIT="" python -m pytest --cov=FIAT/ test/FIAT
       - name: Test FInAT
-<<<<<<< HEAD
         run: DATA_REPO_GIT="" python -m pytest --cov=finat/ --cov=gem/ test/finat
       - name: Test FInAT with FUSE
         run: |
-          FIREDRAKE_USE_FUSE=1 DATA_REPO_GIT="" python -m pytest test/finat
-      - name: Coveralls
-        if: ${{ github.repository == 'FEniCS/fiat' && github.head_ref == '' && matrix.os == 'ubuntu-latest' && matrix.python-version == '3.11' }}
-        env:
-          COVERALLS_REPO_TOKEN: ${{ secrets.COVERALLS_REPO_TOKEN }}
-        run: coveralls
-=======
-        run: DATA_REPO_GIT="" python -m pytest --cov=finat/ --cov=gem/ test/finat
->>>>>>> 7db5046f
+          FIREDRAKE_USE_FUSE=1 DATA_REPO_GIT="" python -m pytest test/finat