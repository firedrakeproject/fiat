# Copyright (C) 2015-2016 Jan Blechta
#
# This file is part of FIAT.
#
# FIAT is free software: you can redistribute it and/or modify
# it under the terms of the GNU Lesser General Public License as published by
# the Free Software Foundation, either version 3 of the License, or
# (at your option) any later version.
#
# FIAT is distributed in the hope that it will be useful,
# but WITHOUT ANY WARRANTY; without even the implied warranty of
# MERCHANTABILITY or FITNESS FOR A PARTICULAR PURPOSE. See the
# GNU Lesser General Public License for more details.
#
# You should have received a copy of the GNU Lesser General Public License
# along with FIAT. If not, see <http://www.gnu.org/licenses/>.

import random
import numpy as np
import pytest

from FIAT.reference_element import LINE, ReferenceElement
from FIAT.reference_element import Point, UFCInterval, UFCTriangle, UFCTetrahedron
from FIAT.lagrange import Lagrange
from FIAT.discontinuous_lagrange import DiscontinuousLagrange   # noqa: F401
from FIAT.discontinuous_taylor import DiscontinuousTaylor       # noqa: F401
from FIAT.P0 import P0                                          # noqa: F401
from FIAT.crouzeix_raviart import CrouzeixRaviart               # noqa: F401
from FIAT.raviart_thomas import RaviartThomas                   # noqa: F401
from FIAT.discontinuous_raviart_thomas import DiscontinuousRaviartThomas  # noqa: F401
from FIAT.brezzi_douglas_marini import BrezziDouglasMarini      # noqa: F401
from FIAT.mixed import MixedElement
from FIAT.nedelec import Nedelec                                # noqa: F401
from FIAT.nedelec_second_kind import NedelecSecondKind          # noqa: F401
from FIAT.regge import Regge                                    # noqa: F401
from FIAT.hdiv_trace import HDivTrace, map_to_reference_facet   # noqa: F401
from FIAT.hellan_herrmann_johnson import HellanHerrmannJohnson  # noqa: F401
from FIAT.gopalakrishnan_lederer_schoberl import GopalakrishnanLedererSchoberlFirstKind  # noqa: F401
from FIAT.gopalakrishnan_lederer_schoberl import GopalakrishnanLedererSchoberlSecondKind  # noqa: F401
from FIAT.brezzi_douglas_fortin_marini import BrezziDouglasFortinMarini  # noqa: F401
from FIAT.gauss_legendre import GaussLegendre                   # noqa: F401
from FIAT.gauss_lobatto_legendre import GaussLobattoLegendre    # noqa: F401
from FIAT.restricted import RestrictedElement                   # noqa: F401
from FIAT.tensor_product import TensorProductElement            # noqa: F401
from FIAT.tensor_product import FlattenedDimensions             # noqa: F401
from FIAT.hdivcurl import Hdiv, Hcurl                           # noqa: F401
from FIAT.mardal_tai_winther import MardalTaiWinther            # noqa: F401
from FIAT.arnold_winther import ArnoldWinther, ArnoldWintherNC  # noqa: F401
from FIAT.hu_zhang import HuZhang                               # noqa: F401
from FIAT.bernardi_raugel import BernardiRaugel                 # noqa: F401
from FIAT.argyris import Argyris                                # noqa: F401
from FIAT.hermite import CubicHermite                           # noqa: F401
from FIAT.morley import Morley                                  # noqa: F401
from FIAT.hct import HsiehCloughTocher                          # noqa: F401
from FIAT.alfeld_sorokina import AlfeldSorokina                 # noqa: F401
from FIAT.arnold_qin import ArnoldQin                           # noqa: F401
from FIAT.christiansen_hu import ChristiansenHu                 # noqa: F401
from FIAT.guzman_neilan import GuzmanNeilanFirstKindH1          # noqa: F401
from FIAT.guzman_neilan import GuzmanNeilanSecondKindH1         # noqa: F401
from FIAT.johnson_mercier import JohnsonMercier                 # noqa: F401
from FIAT.bubble import Bubble
from FIAT.enriched import EnrichedElement                       # noqa: F401
from FIAT.nodal_enriched import NodalEnrichedElement
from FIAT.kong_mulder_veldhuizen import KongMulderVeldhuizen    # noqa: F401

P = Point()
I = UFCInterval()  # noqa: E741
T = UFCTriangle()
S = UFCTetrahedron()


def test_basis_derivatives_scaling():
    "Regression test for issue #9"
    class Interval(ReferenceElement):

        def __init__(self, a, b):
            verts = ((a,), (b,))
            edges = {0: (0, 1)}
            topology = {0: {0: (0,), 1: (1,)},
                        1: edges}
            super(Interval, self).__init__(LINE, verts, topology)

    random.seed(42)
    for i in range(26):
        a = 1000.0*(random.random() - 0.5)
        b = 1000.0*(random.random() - 0.5)
        a, b = min(a, b), max(a, b)

        interval = Interval(a, b)
        element = Lagrange(interval, 1)

        points = [(a,), (0.5*(a+b),), (b,)]
        tab = element.get_nodal_basis().tabulate(points, 2)

        # first basis function
        assert np.isclose(tab[(0,)][0][0], 1.0)
        assert np.isclose(tab[(0,)][0][1], 0.5)
        assert np.isclose(tab[(0,)][0][2], 0.0)
        # second basis function
        assert np.isclose(tab[(0,)][1][0], 0.0)
        assert np.isclose(tab[(0,)][1][1], 0.5)
        assert np.isclose(tab[(0,)][1][2], 1.0)

        # first and second derivatives
        D = 1.0 / (b - a)
        for p in range(len(points)):
            assert np.isclose(tab[(1,)][0][p], -D)
            assert np.isclose(tab[(1,)][1][p], +D)
            assert np.isclose(tab[(2,)][0][p], 0.0)
            assert np.isclose(tab[(2,)][1][p], 0.0)


xfail_impl = lambda element: pytest.param(element, marks=pytest.mark.xfail(strict=True, raises=NotImplementedError))
elements = [
    "Lagrange(I, 1)",
    "Lagrange(I, 2)",
    "Lagrange(I, 3)",
    "Lagrange(T, 1)",
    "Lagrange(T, 2)",
    "Lagrange(T, 3)",
    "Lagrange(S, 1)",
    "Lagrange(S, 2)",
    "Lagrange(S, 3)",
    "P0(I)",
    "P0(T)",
    "P0(S)",
    "DiscontinuousLagrange(P, 0)",
    "DiscontinuousLagrange(I, 0)",
    "DiscontinuousLagrange(I, 1)",
    "DiscontinuousLagrange(I, 2)",
    "DiscontinuousLagrange(T, 0)",
    "DiscontinuousLagrange(T, 1)",
    "DiscontinuousLagrange(T, 2)",
    "DiscontinuousLagrange(S, 0)",
    "DiscontinuousLagrange(S, 1)",
    "DiscontinuousLagrange(S, 2)",
    "DiscontinuousTaylor(I, 0)",
    "DiscontinuousTaylor(I, 1)",
    "DiscontinuousTaylor(I, 2)",
    "DiscontinuousTaylor(T, 0)",
    "DiscontinuousTaylor(T, 1)",
    "DiscontinuousTaylor(T, 2)",
    "DiscontinuousTaylor(S, 0)",
    "DiscontinuousTaylor(S, 1)",
    "DiscontinuousTaylor(S, 2)",
    "CrouzeixRaviart(I, 1)",
    "CrouzeixRaviart(T, 1)",
    "CrouzeixRaviart(S, 1)",
    "RaviartThomas(I, 1)",
    "RaviartThomas(I, 2)",
    "RaviartThomas(I, 3)",
    "RaviartThomas(T, 1)",
    "RaviartThomas(T, 2)",
    "RaviartThomas(T, 3)",
    "RaviartThomas(S, 1)",
    "RaviartThomas(S, 2)",
    "RaviartThomas(S, 3)",
    'RaviartThomas(I, 1, variant="integral")',
    'RaviartThomas(I, 2, variant="integral")',
    'RaviartThomas(I, 3, variant="integral")',
    'RaviartThomas(T, 1, variant="integral")',
    'RaviartThomas(T, 2, variant="integral")',
    'RaviartThomas(T, 3, variant="integral")',
    'RaviartThomas(S, 1, variant="integral")',
    'RaviartThomas(S, 2, variant="integral")',
    'RaviartThomas(S, 3, variant="integral")',
    'RaviartThomas(I, 1, variant="integral(1)")',
    'RaviartThomas(I, 2, variant="integral(1)")',
    'RaviartThomas(I, 3, variant="integral(1)")',
    'RaviartThomas(T, 1, variant="integral(1)")',
    'RaviartThomas(T, 2, variant="integral(1)")',
    'RaviartThomas(T, 3, variant="integral(1)")',
    'RaviartThomas(S, 1, variant="integral(1)")',
    'RaviartThomas(S, 2, variant="integral(1)")',
    'RaviartThomas(S, 3, variant="integral(1)")',
    'RaviartThomas(I, 1, variant="point")',
    'RaviartThomas(I, 2, variant="point")',
    'RaviartThomas(I, 3, variant="point")',
    'RaviartThomas(T, 1, variant="point")',
    'RaviartThomas(T, 2, variant="point")',
    'RaviartThomas(T, 3, variant="point")',
    'RaviartThomas(S, 1, variant="point")',
    'RaviartThomas(S, 2, variant="point")',
    'RaviartThomas(S, 3, variant="point")',
    "DiscontinuousRaviartThomas(T, 1)",
    "DiscontinuousRaviartThomas(T, 2)",
    "DiscontinuousRaviartThomas(T, 3)",
    "DiscontinuousRaviartThomas(S, 1)",
    "DiscontinuousRaviartThomas(S, 2)",
    "DiscontinuousRaviartThomas(S, 3)",
    "BrezziDouglasMarini(T, 1)",
    "BrezziDouglasMarini(T, 2)",
    "BrezziDouglasMarini(T, 3)",
    "BrezziDouglasMarini(S, 1)",
    "BrezziDouglasMarini(S, 2)",
    "BrezziDouglasMarini(S, 3)",
    'BrezziDouglasMarini(T, 1, variant="integral")',
    'BrezziDouglasMarini(T, 2, variant="integral")',
    'BrezziDouglasMarini(T, 3, variant="integral")',
    'BrezziDouglasMarini(S, 1, variant="integral")',
    'BrezziDouglasMarini(S, 2, variant="integral")',
    'BrezziDouglasMarini(S, 3, variant="integral")',
    'BrezziDouglasMarini(T, 1, variant="integral(1)")',
    'BrezziDouglasMarini(T, 2, variant="integral(1)")',
    'BrezziDouglasMarini(T, 3, variant="integral(1)")',
    'BrezziDouglasMarini(S, 1, variant="integral(1)")',
    'BrezziDouglasMarini(S, 2, variant="integral(1)")',
    'BrezziDouglasMarini(S, 3, variant="integral(1)")',
    'BrezziDouglasMarini(T, 1, variant="point")',
    'BrezziDouglasMarini(T, 2, variant="point")',
    'BrezziDouglasMarini(T, 3, variant="point")',
    'BrezziDouglasMarini(S, 1, variant="point")',
    'BrezziDouglasMarini(S, 2, variant="point")',
    'BrezziDouglasMarini(S, 3, variant="point")',
    "Nedelec(T, 1)",
    "Nedelec(T, 2)",
    "Nedelec(T, 3)",
    "Nedelec(S, 1)",
    "Nedelec(S, 2)",
    "Nedelec(S, 3)",
    'Nedelec(T, 1, variant="integral")',
    'Nedelec(T, 2, variant="integral")',
    'Nedelec(T, 3, variant="integral")',
    'Nedelec(S, 1, variant="integral")',
    'Nedelec(S, 2, variant="integral")',
    'Nedelec(S, 3, variant="integral")',
    'Nedelec(T, 1, variant="integral(1)")',
    'Nedelec(T, 2, variant="integral(1)")',
    'Nedelec(T, 3, variant="integral(1)")',
    'Nedelec(S, 1, variant="integral(1)")',
    'Nedelec(S, 2, variant="integral(1)")',
    'Nedelec(S, 3, variant="integral(1)")',
    'Nedelec(T, 1, variant="point")',
    'Nedelec(T, 2, variant="point")',
    'Nedelec(T, 3, variant="point")',
    'Nedelec(S, 1, variant="point")',
    'Nedelec(S, 2, variant="point")',
    'Nedelec(S, 3, variant="point")',
    "NedelecSecondKind(T, 1)",
    "NedelecSecondKind(T, 2)",
    "NedelecSecondKind(T, 3)",
    "NedelecSecondKind(S, 1)",
    "NedelecSecondKind(S, 2)",
    "NedelecSecondKind(S, 3)",
    'NedelecSecondKind(T, 1, variant="integral")',
    'NedelecSecondKind(T, 2, variant="integral")',
    'NedelecSecondKind(T, 3, variant="integral")',
    'NedelecSecondKind(S, 1, variant="integral")',
    'NedelecSecondKind(S, 2, variant="integral")',
    'NedelecSecondKind(S, 3, variant="integral")',
    'NedelecSecondKind(T, 1, variant="integral(1)")',
    'NedelecSecondKind(T, 2, variant="integral(1)")',
    'NedelecSecondKind(T, 3, variant="integral(1)")',
    'NedelecSecondKind(S, 1, variant="integral(1)")',
    'NedelecSecondKind(S, 2, variant="integral(1)")',
    'NedelecSecondKind(S, 3, variant="integral(1)")',
    'NedelecSecondKind(T, 1, variant="point")',
    'NedelecSecondKind(T, 2, variant="point")',
    'NedelecSecondKind(T, 3, variant="point")',
    'NedelecSecondKind(S, 1, variant="point")',
    'NedelecSecondKind(S, 2, variant="point")',
    'NedelecSecondKind(S, 3, variant="point")',
    "Regge(T, 0)",
    "Regge(T, 1)",
    "Regge(T, 2)",
    "Regge(S, 0)",
    "Regge(S, 1)",
    "Regge(S, 2)",
    "Regge(T, 1, variant='point')",
    "Regge(S, 1, variant='point')",
    "HellanHerrmannJohnson(T, 0)",
    "HellanHerrmannJohnson(T, 1)",
    "HellanHerrmannJohnson(T, 2)",
    "HellanHerrmannJohnson(S, 0)",
    "HellanHerrmannJohnson(S, 1)",
    "HellanHerrmannJohnson(S, 2)",
    "HellanHerrmannJohnson(T, 1, variant='point')",
    "HellanHerrmannJohnson(S, 1, variant='point')",
    "GopalakrishnanLedererSchoberlFirstKind(T, 1)",
    "GopalakrishnanLedererSchoberlFirstKind(T, 2)",
    "GopalakrishnanLedererSchoberlFirstKind(T, 3)",
    "GopalakrishnanLedererSchoberlFirstKind(S, 1)",
    "GopalakrishnanLedererSchoberlFirstKind(S, 2)",
    "GopalakrishnanLedererSchoberlFirstKind(S, 3)",
    "GopalakrishnanLedererSchoberlSecondKind(T, 0)",
    "GopalakrishnanLedererSchoberlSecondKind(T, 1)",
    "GopalakrishnanLedererSchoberlSecondKind(T, 2)",
    "GopalakrishnanLedererSchoberlSecondKind(S, 0)",
    "GopalakrishnanLedererSchoberlSecondKind(S, 1)",
    "GopalakrishnanLedererSchoberlSecondKind(S, 2)",
    "BrezziDouglasFortinMarini(T, 2)",
    "GaussLegendre(I, 0)",
    "GaussLegendre(I, 1)",
    "GaussLegendre(I, 2)",
    "GaussLegendre(T, 0)",
    "GaussLegendre(T, 1)",
    "GaussLegendre(T, 2)",
    "GaussLegendre(S, 0)",
    "GaussLegendre(S, 1)",
    "GaussLegendre(S, 2)",
    "GaussLobattoLegendre(I, 1)",
    "GaussLobattoLegendre(I, 2)",
    "GaussLobattoLegendre(I, 3)",
    "GaussLobattoLegendre(T, 1)",
    "GaussLobattoLegendre(T, 2)",
    "GaussLobattoLegendre(T, 3)",
    "GaussLobattoLegendre(S, 1)",
    "GaussLobattoLegendre(S, 2)",
    "GaussLobattoLegendre(S, 3)",
    "Bubble(I, 2)",
    "Bubble(T, 3)",
    "Bubble(S, 4)",
    "RestrictedElement(Lagrange(I, 2), restriction_domain='facet')",
    "RestrictedElement(Lagrange(T, 2), restriction_domain='vertex')",
    "RestrictedElement(Lagrange(T, 3), restriction_domain='facet')",
    "NodalEnrichedElement(Lagrange(I, 1), Bubble(I, 2))",
    "NodalEnrichedElement(Lagrange(T, 1), Bubble(T, 3))",
    "NodalEnrichedElement(Lagrange(S, 1), Bubble(S, 4))",
    "NodalEnrichedElement("
    "    RaviartThomas(T, 1),"
    "    RestrictedElement(RaviartThomas(T, 2), restriction_domain='interior')"
    ")",
    "NodalEnrichedElement("
    "    Regge(S, 1),"
    "    RestrictedElement(Regge(S, 2), restriction_domain='interior')"
    ")",
    "Argyris(T, 5, 'point')",
    "Argyris(T, 5, 'integral')",
    "Argyris(T, 6, 'integral')",
    "CubicHermite(I)",
    "CubicHermite(T)",
    "CubicHermite(S)",
    "Morley(T)",
    "BernardiRaugel(T)",
    "BernardiRaugel(S)",
<<<<<<< HEAD
    "MardalTaiWinther(T, 3)",
    "ArnoldWintherNC(T, 2)",
    "ArnoldWinther(T, 3)",
    "HuZhang(T, 3)",
    "HuZhang(T, 4)",
    "HuZhang(T, 3, 'point')",
    "HuZhang(T, 4, 'point')",
=======
    "KongMulderVeldhuizen(T,1)",
    "KongMulderVeldhuizen(T,2)",
    "KongMulderVeldhuizen(T,3)",
    "KongMulderVeldhuizen(T,4)",
    "KongMulderVeldhuizen(T,5)",
    "KongMulderVeldhuizen(T,6)",
>>>>>>> c6369c7c

    # Macroelements
    "Lagrange(T, 1, 'iso')",
    "Lagrange(T, 1, 'alfeld')",
    "Lagrange(T, 2, 'alfeld')",
    "DiscontinuousLagrange(T, 1, 'alfeld')",
    "HsiehCloughTocher(T)",
    "JohnsonMercier(T)",
    "JohnsonMercier(S)",
    "AlfeldSorokina(T)",
    "AlfeldSorokina(S)",
    "ArnoldQin(T, reduced=False)",
    "ArnoldQin(T, reduced=True)",
    "ChristiansenHu(T)",
    "ChristiansenHu(S)",
    "GuzmanNeilanFirstKindH1(T, 1)",
    "GuzmanNeilanFirstKindH1(S, 1)",
    "GuzmanNeilanFirstKindH1(S, 2)",
    "GuzmanNeilanSecondKindH1(T, 1)",
    "GuzmanNeilanSecondKindH1(S, 1)",
    "GuzmanNeilanSecondKindH1(S, 2)",
    "NodalEnrichedElement(GuzmanNeilanFirstKindH1(S, 0), AlfeldSorokina(S))",

    # MixedElement made of nodal elements should be nodal, but its API
    # is currently just broken.
    xfail_impl("MixedElement(["
               "    DiscontinuousLagrange(T, 1),"
               "    RaviartThomas(T, 2)"
               "])"),

    # Following element do not bother implementing get_nodal_basis
    # so the test would need to be rewritten using tabulate
    xfail_impl("TensorProductElement(DiscontinuousLagrange(I, 1), Lagrange(I, 2))"),
    xfail_impl("Hdiv(TensorProductElement(DiscontinuousLagrange(I, 1), Lagrange(I, 2)))"),
    xfail_impl("Hcurl(TensorProductElement(DiscontinuousLagrange(I, 1), Lagrange(I, 2)))"),
    xfail_impl("HDivTrace(T, 1)"),
    xfail_impl("EnrichedElement("
               "Hdiv(TensorProductElement(Lagrange(I, 1), DiscontinuousLagrange(I, 0))), "
               "Hdiv(TensorProductElement(DiscontinuousLagrange(I, 0), Lagrange(I, 1)))"
               ")"),
    xfail_impl("EnrichedElement("
               "Hcurl(TensorProductElement(Lagrange(I, 1), DiscontinuousLagrange(I, 0))), "
               "Hcurl(TensorProductElement(DiscontinuousLagrange(I, 0), Lagrange(I, 1)))"
               ")"),
    # Following elements are checked using tabulate
    xfail_impl("HDivTrace(T, 0)"),
    xfail_impl("HDivTrace(T, 1)"),
    xfail_impl("HDivTrace(T, 2)"),
    xfail_impl("HDivTrace(T, 3)"),
    xfail_impl("HDivTrace(S, 0)"),
    xfail_impl("HDivTrace(S, 1)"),
    xfail_impl("HDivTrace(S, 2)"),
    xfail_impl("HDivTrace(S, 3)"),
    xfail_impl("TensorProductElement(Lagrange(I, 1), Lagrange(I, 1))"),
    xfail_impl("TensorProductElement(Lagrange(I, 2), Lagrange(I, 2))"),
    xfail_impl("TensorProductElement(TensorProductElement(Lagrange(I, 1), Lagrange(I, 1)), Lagrange(I, 1))"),
    xfail_impl("TensorProductElement(TensorProductElement(Lagrange(I, 2), Lagrange(I, 2)), Lagrange(I, 2))"),
    xfail_impl("FlattenedDimensions(TensorProductElement(Lagrange(I, 1), Lagrange(I, 1)))"),
    xfail_impl("FlattenedDimensions(TensorProductElement(Lagrange(I, 2), Lagrange(I, 2)))"),
    xfail_impl("FlattenedDimensions(TensorProductElement(FlattenedDimensions(TensorProductElement(Lagrange(I, 1), Lagrange(I, 1))), Lagrange(I, 1)))"),
    xfail_impl("FlattenedDimensions(TensorProductElement(FlattenedDimensions(TensorProductElement(Lagrange(I, 2), Lagrange(I, 2))), Lagrange(I, 2)))"),
]


@pytest.mark.parametrize('element', elements)
def test_nodality(element):
    """Check that generated elements are nodal, i.e. nodes evaluated
    on basis functions give Kronecker delta
    """
    # Instantiate element lazily
    element = eval(element)

    # Fetch primal and dual basis
    poly_set = element.get_nodal_basis()
    dual_set = element.get_dual_set()
    assert poly_set.get_reference_element() >= dual_set.get_reference_element()

    # Get coeffs of primal and dual bases w.r.t. expansion set
    coeffs_poly = poly_set.get_coeffs()
    coeffs_dual = dual_set.to_riesz(poly_set)
    assert coeffs_poly.shape == coeffs_dual.shape

    # Check nodality
    for i in range(coeffs_dual.shape[0]):
        for j in range(coeffs_poly.shape[0]):
            assert np.isclose(
                coeffs_dual[i].flatten().dot(coeffs_poly[j].flatten()),
                1.0 if i == j else 0.0
            )


@pytest.mark.parametrize('elements', [
    (Lagrange(I, 2), Bubble(I, 2)),
    (Lagrange(T, 3), Bubble(T, 3)),
    (Lagrange(S, 4), Bubble(S, 4)),
    (Lagrange(I, 1), Lagrange(I, 1)),
    (Lagrange(I, 1), Bubble(I, 2), Bubble(I, 2)),
])
def test_illposed_nodal_enriched(elements):
    """Check that nodal enriched element fails on ill-posed
    (non-unisolvent) case
    """
    with pytest.raises(np.linalg.LinAlgError):
        NodalEnrichedElement(*elements)


def test_empty_bubble():
    "Check that bubble of too low degree fails"
    with pytest.raises(RuntimeError):
        Bubble(I, 1)
    with pytest.raises(RuntimeError):
        Bubble(T, 2)
    with pytest.raises(RuntimeError):
        Bubble(S, 3)


@pytest.mark.parametrize('elements', [
    (Lagrange(I, 2), Lagrange(I, 1), Bubble(I, 2)),
    (Lagrange(I, 3, variant="gll"), Lagrange(I, 1),
     RestrictedElement(Lagrange(I, 3, variant="gll"), restriction_domain="interior")),
    (RaviartThomas(T, 2),
     RestrictedElement(RaviartThomas(T, 2), restriction_domain='facet'),
     RestrictedElement(RaviartThomas(T, 2), restriction_domain='interior')),
])
def test_nodal_enriched_implementation(elements):
    """Following element pair should be the same.
    This might be fragile to dof reordering but works now.
    """

    e0 = elements[0]
    e1 = NodalEnrichedElement(*elements[1:])

    for attr in ["degree",
                 "get_reference_element",
                 "entity_dofs",
                 "entity_closure_dofs",
                 "get_formdegree",
                 "mapping",
                 "num_sub_elements",
                 "space_dimension",
                 "value_shape",
                 "is_nodal",
                 ]:
        assert getattr(e0, attr)() == getattr(e1, attr)()
    assert np.allclose(e0.get_coeffs(), e1.get_coeffs())
    assert np.allclose(e0.dmats(), e1.dmats())
    assert np.allclose(e0.get_dual_set().to_riesz(e0.get_nodal_basis()),
                       e1.get_dual_set().to_riesz(e1.get_nodal_basis()))


def test_mixed_is_nodal():
    element = MixedElement([DiscontinuousLagrange(T, 1), RaviartThomas(T, 2)])

    assert element.is_nodal()


def test_mixed_is_not_nodal():
    element = MixedElement([
        EnrichedElement(
            RaviartThomas(T, 1),
            RestrictedElement(RaviartThomas(T, 2), restriction_domain="interior")
        ),
        DiscontinuousLagrange(T, 1)
    ])

    assert not element.is_nodal()


@pytest.mark.parametrize('element', [
    "TensorProductElement(Lagrange(I, 1), Lagrange(I, 1))",
    "TensorProductElement(Lagrange(I, 2), Lagrange(I, 2))",
    "TensorProductElement(TensorProductElement(Lagrange(I, 1), Lagrange(I, 1)), Lagrange(I, 1))",
    "TensorProductElement(TensorProductElement(Lagrange(I, 2), Lagrange(I, 2)), Lagrange(I, 2))",
    "FlattenedDimensions(TensorProductElement(Lagrange(I, 1), Lagrange(I, 1)))",
    "FlattenedDimensions(TensorProductElement(Lagrange(I, 2), Lagrange(I, 2)))",
    "FlattenedDimensions(TensorProductElement(FlattenedDimensions(TensorProductElement(Lagrange(I, 1), Lagrange(I, 1))), Lagrange(I, 1)))",
    "FlattenedDimensions(TensorProductElement(FlattenedDimensions(TensorProductElement(Lagrange(I, 2), Lagrange(I, 2))), Lagrange(I, 2)))",
])
def test_nodality_tabulate(element):
    """Check that certain elements (which do no implement
    get_nodal_basis) are nodal too, by tabulating at nodes
    (assuming nodes are point evaluation)
    """
    # Instantiate element
    element = eval(element)

    # Get nodes coordinates
    nodes_coords = []
    for node in element.dual_basis():
        # Assume point evaluation
        (coords, weights), = node.get_point_dict().items()
        assert weights == [(1.0, ())]

        nodes_coords.append(coords)

    # Check nodality
    for j, x in enumerate(nodes_coords):
        basis, = element.tabulate(0, (x,)).values()
        for i in range(len(basis)):
            assert np.isclose(basis[i], 1.0 if i == j else 0.0)


@pytest.mark.parametrize('element', [
    "HDivTrace(T, 0)",
    "HDivTrace(T, 1)",
    "HDivTrace(T, 2)",
    "HDivTrace(T, 3)",
    "HDivTrace(S, 0)",
    "HDivTrace(S, 1)",
    "HDivTrace(S, 2)",
    "HDivTrace(S, 3)",
])
def test_facet_nodality_tabulate(element):
    """Check that certain elements (which do no implement get_nodal_basis)
    are nodal too, by tabulating facet-wise at nodes (assuming nodes
    are point evaluation)
    """
    # Instantiate element
    element = eval(element)

    # Dof/Node coordinates and respective facet
    nodes_coords = []

    # Iterate over facet degrees of freedom
    entity_dofs = element.dual.entity_ids
    facet_dim = sorted(entity_dofs.keys())[-2]
    facet_dofs = entity_dofs[facet_dim]
    dofs = element.dual_basis()
    vertices = element.ref_el.vertices

    for (facet, indices) in facet_dofs.items():
        for i in indices:
            node = dofs[i]
            # Assume point evaluation
            (coords, weights), = node.get_point_dict().items()
            assert weights == [(1.0, ())]

            # Map dof coordinates to reference element due to
            # HdivTrace interface peculiarity
            ref_coords, = map_to_reference_facet((coords,), vertices, facet)
            nodes_coords.append((facet, ref_coords))

    # Check nodality
    for j, (facet, x) in enumerate(nodes_coords):
        basis, = element.tabulate(0, (x,), entity=(facet_dim, facet)).values()
        for i in range(len(basis)):
            assert np.isclose(basis[i], 1.0 if i == j else 0.0)


@pytest.mark.parametrize('element', [
    'Nedelec(S, 3, variant="integral(-1)")',
    'NedelecSecondKind(S, 3, variant="integral(-1)")'
])
def test_error_quadrature_degree(element):
    with pytest.raises(ValueError):
        eval(element)


@pytest.mark.parametrize('element', [
    'DiscontinuousLagrange(P, 1)',
    'GaussLegendre(P, 1)'
])
def test_error_point_high_order(element):
    with pytest.raises(ValueError):
        eval(element)


if __name__ == '__main__':
    import os
    pytest.main(os.path.abspath(__file__))<|MERGE_RESOLUTION|>--- conflicted
+++ resolved
@@ -333,7 +333,6 @@
     "Morley(T)",
     "BernardiRaugel(T)",
     "BernardiRaugel(S)",
-<<<<<<< HEAD
     "MardalTaiWinther(T, 3)",
     "ArnoldWintherNC(T, 2)",
     "ArnoldWinther(T, 3)",
@@ -341,14 +340,12 @@
     "HuZhang(T, 4)",
     "HuZhang(T, 3, 'point')",
     "HuZhang(T, 4, 'point')",
-=======
     "KongMulderVeldhuizen(T,1)",
     "KongMulderVeldhuizen(T,2)",
     "KongMulderVeldhuizen(T,3)",
     "KongMulderVeldhuizen(T,4)",
     "KongMulderVeldhuizen(T,5)",
     "KongMulderVeldhuizen(T,6)",
->>>>>>> c6369c7c
 
     # Macroelements
     "Lagrange(T, 1, 'iso')",
