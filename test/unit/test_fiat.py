--- conflicted
+++ resolved
@@ -542,22 +542,17 @@
         eval(element)
 
 
-@pytest.mark.parametrize('degree', [0, 10])
-@pytest.mark.parametrize('dim', range(1, 4))
-@pytest.mark.parametrize('cell', ["default", "ufc", "symmetric"])
-def test_expansion_orthonormality(cell, dim, degree):
-    from FIAT.expansions import ExpansionSet
+@pytest.mark.parametrize('cell', [I, T, S])
+def test_expansion_orthonormality(cell):
+    from FIAT import expansions
     from FIAT.quadrature_schemes import create_quadrature
-    from FIAT import reference_element
-    make_cell = {"default": reference_element.default_simplex,
-                 "ufc": reference_element.ufc_simplex,
-                 "symmetric": reference_element.symmetric_simplex}[cell]
-    ref_el = make_cell(dim)
-    U = ExpansionSet(ref_el)
-    Q = create_quadrature(ref_el, 2 * degree)
-    qpts, qwts = Q.get_points(), Q.get_weights()
-    phi = U.tabulate(degree, qpts)
-    results = np.dot(np.multiply(phi, qwts), phi.T)
+    U = expansions.ExpansionSet(cell)
+    degree = 10
+    rule = create_quadrature(cell, 2*degree)
+    phi = U.tabulate(degree, rule.pts)
+    qwts = rule.get_weights()
+    scale = 2 ** cell.get_spatial_dimension()
+    results = scale * np.dot(np.multiply(phi, qwts), phi.T)
 
     assert np.allclose(results, np.diag(np.diag(results)))
     assert np.allclose(np.diag(results), 1.0)
@@ -621,71 +616,18 @@
 
 
 @pytest.mark.parametrize('cell', [I, T, S])
-<<<<<<< HEAD
-def test_make_bubbles(cell):
-    from FIAT.quadrature_schemes import create_quadrature
-    from FIAT.expansions import polynomial_dimension
-    from FIAT.polynomial_set import make_bubbles, PolynomialSet, ONPolynomialSet
-
-    degree = 10
-    B = make_bubbles(cell, degree)
-
-    # basic tests
-    sd = cell.get_spatial_dimension()
-    assert isinstance(B, PolynomialSet)
-    assert B.degree == degree
-    assert B.get_num_members() == polynomial_dimension(cell, degree - sd - 1)
-
-    # test values on the boundary
-    top = cell.get_topology()
-    points = []
-    for dim in range(len(top)-1):
-        for entity in range(len(top[dim])):
-            points.extend(cell.make_points(dim, entity, degree))
-    values = B.tabulate(points)[(0,) * sd]
-    assert np.allclose(values, 0, atol=1E-12)
-
-    # test linear independence
-    m = B.get_num_members()
-    points = cell.make_points(sd, 0, degree)
-    values = B.tabulate(points)[(0,) * sd]
-    assert values.shape == (m, m)
-    assert np.linalg.matrix_rank(values.T, tol=1E-12) == m
-
-    # test that B does not have components in span(P_{degree+2} \ P_{degree})
-    P = ONPolynomialSet(cell, degree + 2)
-    P = P.take(list(range(polynomial_dimension(cell, degree),
-                          P.get_num_members())))
-
-    Q = create_quadrature(cell, P.degree + B.degree)
-    qpts, qwts = Q.get_points(), Q.get_weights()
-    P_at_qpts = P.tabulate(qpts)[(0,) * sd]
-    B_at_qpts = B.tabulate(qpts)[(0,) * sd]
-    assert np.allclose(np.dot(np.multiply(P_at_qpts, qwts), B_at_qpts.T), 0.0)
-
-
-@pytest.mark.parametrize('degree', [0, 10])
-@pytest.mark.parametrize('dim', range(1, 4))
-@pytest.mark.parametrize('cell', ["default", "ufc", "symmetric"])
-def test_bubble_duality(cell, dim, degree):
-=======
 def test_bubble_duality(cell):
->>>>>>> 16e69e95
     from FIAT.polynomial_set import make_bubbles
     from FIAT.quadrature_schemes import create_quadrature
-    from FIAT import reference_element
-    degree = max(dim+1, degree)
-    make_cell = {"default": reference_element.default_simplex,
-                 "ufc": reference_element.ufc_simplex,
-                 "symmetric": reference_element.symmetric_simplex}[cell]
-    cell = make_cell(dim)
+    degree = 10
+    sd = cell.get_spatial_dimension()
     B = make_bubbles(cell, degree)
 
-    Q = create_quadrature(cell, 2*B.degree - dim - 1)
+    Q = create_quadrature(cell, 2*B.degree - sd - 1)
     qpts, qwts = Q.get_points(), Q.get_weights()
-    phi = B.tabulate(qpts)[(0,) * dim]
+    phi = B.tabulate(qpts)[(0,) * sd]
     phi_dual = phi / abs(phi[0])
-    scale = 2 ** dim
+    scale = 2 ** sd
     results = scale * np.dot(np.multiply(phi_dual, qwts), phi.T)
 
     assert np.allclose(results, np.diag(np.diag(results)))
