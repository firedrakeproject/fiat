--- conflicted
+++ resolved
@@ -1,4 +1,3 @@
-import math
 import numpy as np
 import pytest
 from math import factorial as fct
@@ -14,10 +13,6 @@
 
 @pytest.mark.parametrize("p_d", [(1, 1), (2, 3), (3, 4)])
 def test_kmv_quad_tet_schemes(p_d):  # noqa: W503
-<<<<<<< HEAD
-    fct = math.factorial
-=======
->>>>>>> 15916e8e
     p, d = p_d
     q = create_quadrature(Te, p, "KMV")
     for i in range(d + 1):
@@ -35,10 +30,6 @@
 
 @pytest.mark.parametrize("p_d", [(1, 1), (2, 3), (3, 5), (4, 7), (5, 9)])
 def test_kmv_quad_tri_schemes(p_d):
-<<<<<<< HEAD
-    fct = math.factorial
-=======
->>>>>>> 15916e8e
     p, d = p_d
     q = create_quadrature(T, p, "KMV")
     for i in range(d + 1):
