# Copyright (C) 2016 Miklos Homolya
#
# This file is part of FIAT.
#
# FIAT is free software: you can redistribute it and/or modify
# it under the terms of the GNU Lesser General Public License as published by
# the Free Software Foundation, either version 3 of the License, or
# (at your option) any later version.
#
# FIAT is distributed in the hope that it will be useful,
# but WITHOUT ANY WARRANTY; without even the implied warranty of
# MERCHANTABILITY or FITNESS FOR A PARTICULAR PURPOSE. See the
# GNU Lesser General Public License for more details.
#
# You should have received a copy of the GNU Lesser General Public License
# along with FIAT. If not, see <http://www.gnu.org/licenses/>.

import pytest
import numpy as np
import sys

from FIAT.reference_element import UFCInterval, UFCTriangle, UFCTetrahedron
from FIAT.reference_element import Point, TensorProductCell, UFCQuadrilateral, UFCHexahedron
<<<<<<< HEAD
from FIAT.reference_element import is_ufc, default_simplex, flatten_reference_cube, Hypercube
=======
from FIAT.reference_element import is_ufc, is_hypercube, default_simplex, flatten_reference_cube, Hypercube
>>>>>>> 77ad0c0e

point = Point()
interval = UFCInterval()
triangle = UFCTriangle()
quadrilateral = UFCQuadrilateral()
hexahedron = UFCHexahedron()
tetrahedron = UFCTetrahedron()
interval_x_interval = TensorProductCell(interval, interval)
triangle_x_interval = TensorProductCell(triangle, interval)
quadrilateral_x_interval = TensorProductCell(quadrilateral, interval)

default_interval = default_simplex(1)
default_triangle = default_simplex(2)
default_tetrahedron = default_simplex(3)
default_interval_x_interval = TensorProductCell(default_interval, default_interval)
default_hypercube = Hypercube(2, default_interval_x_interval)

ufc_tetrahedron_21connectivity = [(0, 1, 2), (0, 3, 4), (1, 3, 5), (2, 4, 5)]
ufc_hexahedron_21connectivity = [(0, 1, 4, 5), (2, 3, 6, 7), (0, 2, 8, 9),
                                 (1, 3, 10, 11), (4, 6, 8, 10), (5, 7, 9, 11)]


@pytest.mark.parametrize(('cell', 'connectivity'),
                         [(tetrahedron, ufc_tetrahedron_21connectivity),
                          (hexahedron, ufc_hexahedron_21connectivity),
                          pytest.param(triangle_x_interval, [], marks=pytest.mark.xfail),
                          pytest.param(quadrilateral_x_interval, [], marks=pytest.mark.xfail)])
def test_ufc_connectivity_21(cell, connectivity):
    """Check face-edge connectivity builds what UFC expects.
    This is only non-trivial case ; the rest is x-0 and D-x,
    see below."""
    assert cell.get_connectivity()[(2, 1)] == connectivity


@pytest.mark.parametrize('cell',
                         [point, interval, triangle, tetrahedron,
                          quadrilateral, hexahedron,
                          pytest.param(interval_x_interval, marks=pytest.mark.xfail),
                          pytest.param(triangle_x_interval, marks=pytest.mark.xfail),
                          pytest.param(quadrilateral_x_interval, marks=pytest.mark.xfail)])
def test_ufc_connectivity_x0(cell):
    """Check x-0 connectivity is just what get_topology gives"""
    for dim0 in range(cell.get_spatial_dimension()+1):
        connectivity = cell.get_connectivity()[(dim0, 0)]
        topology = cell.get_topology()[dim0]
        assert len(connectivity) == len(topology)
        assert all(connectivity[i] == t for i, t in topology.items())


@pytest.mark.parametrize('cell',
                         [point, interval, triangle, tetrahedron,
                          quadrilateral, hexahedron,
                          pytest.param(interval_x_interval, marks=pytest.mark.xfail),
                          pytest.param(triangle_x_interval, marks=pytest.mark.xfail),
                          pytest.param(quadrilateral_x_interval, marks=pytest.mark.xfail)])
def test_ufc_connectivity_Dx(cell):
    """Check D-x connectivity is just [(0,1,2,...)]"""
    D = cell.get_spatial_dimension()
    for dim1 in range(D+1):
        connectivity = cell.get_connectivity()[(D, dim1)]
        assert len(connectivity) == 1
        assert connectivity[0] == tuple(range(len(connectivity[0])))


@pytest.mark.parametrize(('cell', 'volume'),
                         [pytest.param(point, 1, marks=pytest.mark.xfail(conditional=sys.version_info < (3, 6))),
                          (interval, 1),
                          (triangle, 1/2),
                          (quadrilateral, 1),
                          (tetrahedron, 1/6),
                          (interval_x_interval, 1),
                          (triangle_x_interval, 1/2),
                          (quadrilateral_x_interval, 1),
                          (hexahedron, 1)])
def test_volume(cell, volume):
    assert np.allclose(volume, cell.volume())


@pytest.mark.parametrize(('cell', 'normals'),
                         [(interval, [[-1],
                                      [1]]),
                          (triangle, [[1, 1],
                                      [-1, 0],
                                      [0, -1]]),
                          (quadrilateral, [[-1, 0],
                                           [1, 0],
                                           [0, -1],
                                           [0, 1]]),
                          (tetrahedron, [[1, 1, 1],
                                         [-1, 0, 0],
                                         [0, -1, 0],
                                         [0, 0, -1]]),
                          (hexahedron, [[-1, 0, 0],
                                        [1, 0, 0],
                                        [0, -1, 0],
                                        [0, 1, 0],
                                        [0, 0, -1],
                                        [0, 0, 1]])])
def test_reference_normal(cell, normals):
    facet_dim = cell.get_spatial_dimension() - 1
    for facet_number in range(len(cell.get_topology()[facet_dim])):
        assert np.allclose(normals[facet_number],
                           cell.compute_reference_normal(facet_dim, facet_number))


@pytest.mark.parametrize('cell',
                         [interval_x_interval,
                          triangle_x_interval,
                          quadrilateral_x_interval])
def test_reference_normal_horiz(cell):
    dim = cell.get_spatial_dimension()
    np.allclose((0,) * (dim - 1) + (-1,),
                cell.compute_reference_normal((dim - 1, 0), 0))  # bottom facet
    np.allclose((0,) * (dim - 1) + (1,),
                cell.compute_reference_normal((dim - 1, 0), 1))  # top facet


@pytest.mark.parametrize(('cell', 'normals'),
                         [(interval_x_interval, [[-1, 0],
                                                 [1, 0]]),
                          (triangle_x_interval, [[1, 1, 0],
                                                 [-1, 0, 0],
                                                 [0, -1, 0]]),
                          (quadrilateral_x_interval, [[-1, 0, 0],
                                                      [1, 0, 0],
                                                      [0, -1, 0],
                                                      [0, 1, 0]])])
def test_reference_normal_vert(cell, normals):
    dim = cell.get_spatial_dimension()
    vert_dim = (dim - 2, 1)
    for facet_number in range(len(cell.get_topology()[vert_dim])):
        assert np.allclose(normals[facet_number],
                           cell.compute_reference_normal(vert_dim, facet_number))


@pytest.mark.parametrize(('cell', 'point', 'epsilon', 'expected'),
                         [(interval, [0.5], 0.0, True),
                          (interval, [0.0], 1e-14, True),
                          (interval, [1.0], 1e-14, True),
                          (interval, [-1e-12], 1e-11, True),
                          (interval, [1+1e-12], 1e-11, True),
                          (interval, [-1e-12], 1e-13, False),
                          (interval, [1+1e-12], 1e-13, False),
                          (triangle, [0.25, 0.25], 0.0, True),
                          (triangle, [0.0, 0.0], 1e-14, True),
                          (triangle, [1.0, 0.0], 1e-14, True),
                          (triangle, [0.0, 1.0], 1e-14, True),
                          (triangle, [0.5, 0.5], 1e-14, True),
                          (triangle, [-1e-12, 0.0], 1e-11, True),
                          (triangle, [1+1e-12, 0.0], 1e-11, True),
                          (triangle, [0.0, -1e-12], 1e-11, True),
                          (triangle, [0.0, 1+1e-12], 1e-11, True),
                          (triangle, [-1e-12, 0.0], 1e-13, False),
                          (triangle, [1+1e-12, 0.0], 1e-13, False),
                          (triangle, [0.0, -1e-12], 1e-13, False),
                          (triangle, [0.0, 1+1e-12], 1e-13, False),
                          (triangle, [0.5+1e-12, 0.5], 1e-13, False),
                          (triangle, [0.5, 0.5+1e-12], 1e-13, False),
                          (quadrilateral, [0.5, 0.5], 0.0, True),
                          (quadrilateral, [0.0, 0.0], 1e-14, True),
                          (quadrilateral, [1.0, 0.0], 1e-14, True),
                          (quadrilateral, [0.0, 1.0], 1e-14, True),
                          (quadrilateral, [1.0, 1.0], 1e-14, True),
                          (quadrilateral, [-1e-12, 0.5], 1e-11, True),
                          (quadrilateral, [1+1e-12, 0.5], 1e-11, True),
                          (quadrilateral, [0.5, -1e-12], 1e-11, True),
                          (quadrilateral, [0.5, 1+1e-12], 1e-11, True),
                          (quadrilateral, [-1e-12, 0.5], 1e-13, False),
                          (quadrilateral, [1+1e-12, 0.5], 1e-13, False),
                          (quadrilateral, [0.5, -1e-12], 1e-13, False),
                          (quadrilateral, [0.5, 1+1e-12], 1e-13, False),
                          (tetrahedron, [0.25, 0.25, 0.25], 0.0, True),
                          (tetrahedron, [1/3, 1/3, 1/3], 1e-14, True),
                          (tetrahedron, [0.0, 0.0, 0.0], 1e-14, True),
                          (tetrahedron, [1.0, 0.0, 0.0], 1e-14, True),
                          (tetrahedron, [0.0, 1.0, 0.0], 1e-14, True),
                          (tetrahedron, [0.0, 0.0, 1.0], 1e-14, True),
                          (tetrahedron, [0.0, 0.5, 0.5], 1e-14, True),
                          (tetrahedron, [0.5, 0.0, 0.5], 1e-14, True),
                          (tetrahedron, [0.5, 0.5, 0.0], 1e-14, True),
                          (tetrahedron, [-1e-12, 0.0, 0.0], 1e-11, True),
                          (tetrahedron, [1+1e-12, 0.0, 0.0], 1e-11, True),
                          (tetrahedron, [0.0, -1e-12, 0.0], 1e-11, True),
                          (tetrahedron, [0.0, 1+1e-12, 0.0], 1e-11, True),
                          (tetrahedron, [0.0, 0.0, -1e-12], 1e-11, True),
                          (tetrahedron, [0.0, 0.0, 1+1e-12], 1e-11, True),
                          (tetrahedron, [-1e-12, 0.0, 0.0], 1e-13, False),
                          (tetrahedron, [1+1e-12, 0.0, 0.0], 1e-13, False),
                          (tetrahedron, [0.0, -1e-12, 0.0], 1e-13, False),
                          (tetrahedron, [0.0, 1+1e-12, 0.0], 1e-13, False),
                          (tetrahedron, [0.0, 0.0, -1e-12], 1e-13, False),
                          (tetrahedron, [0.0, 0.0, 1+1e-12], 1e-13, False),
                          (tetrahedron, [0.5+1e-12, 0.5, 0.5], 1e-13, False),
                          (tetrahedron, [0.5, 0.5+1e-12, 0.5], 1e-13, False),
                          (tetrahedron, [0.5, 0.5, 0.5+1e-12], 1e-13, False),
                          (hexahedron, [0.5, 0.5, 0.5], 0.0, True),
                          (hexahedron, [0.0, 0.0, 0.0], 1e-14, True),
                          (hexahedron, [1.0, 0.0, 0.0], 1e-14, True),
                          (hexahedron, [0.0, 1.0, 0.0], 1e-14, True),
                          (hexahedron, [0.0, 0.0, 1.0], 1e-14, True),
                          (hexahedron, [1.0, 1.0, 0.0], 1e-14, True),
                          (hexahedron, [1.0, 0.0, 1.0], 1e-14, True),
                          (hexahedron, [0.0, 1.0, 1.0], 1e-14, True),
                          (hexahedron, [1.0, 1.0, 1.0], 1e-14, True),
                          (hexahedron, [-1e-12, 0.5, 0.5], 1e-11, True),
                          (hexahedron, [0.5, -1e-12, 0.5], 1e-11, True),
                          (hexahedron, [0.5, 0.5, -1e-12], 1e-11, True),
                          (hexahedron, [1+1e-12, 0.5, 0.5], 1e-11, True),
                          (hexahedron, [0.5, 1+1e-12, 0.5], 1e-11, True),
                          (hexahedron, [0.5, 0.5, 1+1e-12], 1e-11, True),
                          (hexahedron, [-1e-12, 0.5, 0.5], 1e-13, False),
                          (hexahedron, [0.5, -1e-12, 0.5], 1e-13, False),
                          (hexahedron, [0.5, 0.5, -1e-12], 1e-13, False),
                          (hexahedron, [1+1e-12, 0.5, 0.5], 1e-13, False),
                          (hexahedron, [0.5, 1+1e-12, 0.5], 1e-13, False),
                          (hexahedron, [0.5, 0.5, 1+1e-12], 1e-13, False),
                          (interval_x_interval, [0.5, 0.5], 0.0, True),
                          (interval_x_interval, [0.0, 0.0], 1e-14, True),
                          (interval_x_interval, [1.0, 0.0], 1e-14, True),
                          (interval_x_interval, [0.0, 1.0], 1e-14, True),
                          (interval_x_interval, [1.0, 1.0], 1e-14, True),
                          (interval_x_interval, [-1e-12, 0.5], 1e-11, True),
                          (interval_x_interval, [1+1e-12, 0.5], 1e-11, True),
                          (interval_x_interval, [0.5, -1e-12], 1e-11, True),
                          (interval_x_interval, [0.5, 1+1e-12], 1e-11, True),
                          (interval_x_interval, [-1e-12, 0.5], 1e-13, False),
                          (interval_x_interval, [1+1e-12, 0.5], 1e-13, False),
                          (interval_x_interval, [0.5, -1e-12], 1e-13, False),
                          (interval_x_interval, [0.5, 1+1e-12], 1e-13, False),
                          (triangle_x_interval, [0.25, 0.25, 0.5], 0.0, True),
                          (triangle_x_interval, [0.0, 0.0, 0.0], 1e-14, True),
                          (triangle_x_interval, [1.0, 0.0, 0.0], 1e-14, True),
                          (triangle_x_interval, [0.0, 1.0, 0.0], 1e-14, True),
                          (triangle_x_interval, [0.0, 0.0, 1.0], 1e-14, True),
                          (triangle_x_interval, [0.5, 0.5, 0.5], 1e-14, True),
                          (triangle_x_interval, [-1e-12, 0.0, 0.5], 1e-11, True),
                          (triangle_x_interval, [1+1e-12, 0.0, 0.5], 1e-11, True),
                          (triangle_x_interval, [0.0, -1e-12, 0.5], 1e-11, True),
                          (triangle_x_interval, [0.0, 1+1e-12, 0.5], 1e-11, True),
                          (triangle_x_interval, [0.0, 0.0, -1e-12], 1e-11, True),
                          (triangle_x_interval, [0.0, 0.0, 1+1e-12], 1e-11, True),
                          (triangle_x_interval, [-1e-12, 0.0, 0.5], 1e-13, False),
                          (triangle_x_interval, [1+1e-12, 0.0, 0.5], 1e-13, False),
                          (triangle_x_interval, [0.0, -1e-12, 0.5], 1e-13, False),
                          (triangle_x_interval, [0.0, 1+1e-12, 0.5], 1e-13, False),
                          (triangle_x_interval, [0.0, 0.0, -1e-12], 1e-13, False),
                          (triangle_x_interval, [0.0, 0.0, 1+1e-12], 1e-13, False),
                          (triangle_x_interval, [0.5+1e-12, 0.5, 0.5], 1e-13, False),
                          (triangle_x_interval, [0.5, 0.5+1e-12, 0.5], 1e-13, False),
                          (triangle_x_interval, [0.0, 0.0, -1e-12], 1e-13, False),
                          (triangle_x_interval, [0.0, 0.0, 1+1e-12], 1e-13, False),
                          (quadrilateral_x_interval, [0.5, 0.5, 0.5], 0.0, True),
                          (quadrilateral_x_interval, [0.0, 0.0, 0.0], 1e-14, True),
                          (quadrilateral_x_interval, [1.0, 0.0, 0.0], 1e-14, True),
                          (quadrilateral_x_interval, [0.0, 1.0, 0.0], 1e-14, True),
                          (quadrilateral_x_interval, [0.0, 0.0, 1.0], 1e-14, True),
                          (quadrilateral_x_interval, [-1e-12, 0.0, 0.0], 1e-11, True),
                          (quadrilateral_x_interval, [1+1e-12, 0.0, 0.0], 1e-11, True),
                          (quadrilateral_x_interval, [0.0, -1e-12, 0.0], 1e-11, True),
                          (quadrilateral_x_interval, [0.0, 1+1e-12, 0.0], 1e-11, True),
                          (quadrilateral_x_interval, [0.0, 0.0, -1e-12], 1e-11, True),
                          (quadrilateral_x_interval, [0.0, 0.0, 1+1e-12], 1e-11, True),
                          (quadrilateral_x_interval, [-1e-12, 0.0, 0.0], 1e-13, False),
                          (quadrilateral_x_interval, [1+1e-12, 0.0, 0.0], 1e-13, False),
                          (quadrilateral_x_interval, [0.0, -1e-12, 0.0], 1e-13, False),
                          (quadrilateral_x_interval, [0.0, 1+1e-12, 0.0], 1e-13, False),
                          (quadrilateral_x_interval, [0.0, 0.0, -1e-12], 1e-13, False),
                          (quadrilateral_x_interval, [0.0, 0.0, 1+1e-12], 1e-13, False)])
def test_contains_point(cell, point, epsilon, expected):
    assert cell.contains_point(point, epsilon) == expected


@pytest.mark.parametrize(('cell', 'point', 'expected'),
                         [(interval, [0.5], 0.0),
                          (interval, [0.0], 0.0),
                          (interval, [1.0], 0.0),
                          (interval, [-1e-12], 1e-12),
                          (interval, [1+1e-12], 1e-12),
                          (triangle, [0.25, 0.25], 0.0),
                          (triangle, [0.0, 0.0], 0.0),
                          (triangle, [1.0, 0.0], 0.0),
                          (triangle, [0.0, 1.0], 0.0),
                          (triangle, [0.5, 0.5], 0.0),
                          (triangle, [-1e-12, 0.0], 1e-12),
                          (triangle, [1+1e-12, 0.0], 1e-12),
                          (triangle, [0.0, -1e-12], 1e-12),
                          (triangle, [0.0, 1+1e-12], 1e-12),
                          (triangle, [0.5+1e-12, 0.5], 1e-12),
                          (triangle, [0.5, 0.5+1e-12], 1e-12),
                          (quadrilateral, [0.5, 0.5], 0.0),
                          (quadrilateral, [0.0, 0.0], 0.0),
                          (quadrilateral, [1.0, 0.0], 0.0),
                          (quadrilateral, [0.0, 1.0], 0.0),
                          (quadrilateral, [1.0, 1.0], 0.0),
                          (quadrilateral, [-1e-12, 0.5], 1e-12),
                          (quadrilateral, [1+1e-12, 0.5], 1e-12),
                          (quadrilateral, [0.5, -1e-12], 1e-12),
                          (quadrilateral, [0.5, 1+1e-12], 1e-12),
                          (quadrilateral, [-1e-12, 0.5], 1e-12),
                          (quadrilateral, [1+1e-12, 0.5], 1e-12),
                          (quadrilateral, [1+1e-12, 1+1e-12], 2e-12),
                          (tetrahedron, [0.25, 0.25, 0.25], 0.0),
                          (tetrahedron, [1/3, 1/3, 1/3], 0.0),
                          (tetrahedron, [0.0, 0.0, 0.0], 0.0),
                          (tetrahedron, [1.0, 0.0, 0.0], 0.0),
                          (tetrahedron, [0.0, 1.0, 0.0], 0.0),
                          (tetrahedron, [0.0, 0.0, 1.0], 0.0),
                          (tetrahedron, [0.0, 0.5, 0.5], 0.0),
                          (tetrahedron, [0.5, 0.0, 0.5], 0.0),
                          (tetrahedron, [0.5, 0.5, 0.0], 0.0),
                          (tetrahedron, [-1e-12, 0.0, 0.0], 1e-12),
                          (tetrahedron, [1+1e-12, 0.0, 0.0], 1e-12),
                          (tetrahedron, [0.0, -1e-12, 0.0], 1e-12),
                          (tetrahedron, [0.0, 1+1e-12, 0.0], 1e-12),
                          (tetrahedron, [0.0, 0.0, -1e-12], 1e-12),
                          (tetrahedron, [0.0, 0.0, 1+1e-12], 1e-12),
                          (tetrahedron, [1/3+1e-12, 1/3, 1/3], 1e-12),
                          (tetrahedron, [1/3, 1/3+1e-12, 1/3], 1e-12),
                          (tetrahedron, [1/3, 1/3, 1/3+1e-12], 1e-12),
                          (hexahedron, [0.5, 0.5, 0.5], 0.0),
                          (hexahedron, [0.0, 0.0, 0.0], 0.0),
                          (hexahedron, [1.0, 0.0, 0.0], 0.0),
                          (hexahedron, [0.0, 1.0, 0.0], 0.0),
                          (hexahedron, [0.0, 0.0, 1.0], 0.0),
                          (hexahedron, [1.0, 1.0, 0.0], 0.0),
                          (hexahedron, [1.0, 0.0, 1.0], 0.0),
                          (hexahedron, [0.0, 1.0, 1.0], 0.0),
                          (hexahedron, [1.0, 1.0, 1.0], 0.0),
                          (hexahedron, [-1e-12, 0.5, 0.5], 1e-12),
                          (hexahedron, [0.5, -1e-12, 0.5], 1e-12),
                          (hexahedron, [0.5, 0.5, -1e-12], 1e-12),
                          (hexahedron, [1+1e-12, 0.5, 0.5], 1e-12),
                          (hexahedron, [0.5, 1+1e-12, 0.5], 1e-12),
                          (hexahedron, [0.5, 0.5, 1+1e-12], 1e-12),
                          (hexahedron, [-1e-12, -1e-12, -1e-12], 3e-12),
                          (hexahedron, [1.0+1e-12, -1e-12, -1e-12], 3e-12),
                          (hexahedron, [-1e-12, 1.0+1e-12, -1e-12], 3e-12),
                          (hexahedron, [-1e-12, -1e-12, 1.0+1e-12], 3e-12),
                          (hexahedron, [1.0+1e-12, 1.0+1e-12, -1e-12], 3e-12),
                          (hexahedron, [1.0+1e-12, -1e-12, 1.0+1e-12], 3e-12),
                          (hexahedron, [-1e-12, 1.0+1e-12, 1.0+1e-12], 3e-12),
                          (hexahedron, [1.0+1e-12, 1.0+1e-12, 1.0+1e-12], 3e-12),
                          (interval_x_interval, [0.5, 0.5], 0.0),
                          (interval_x_interval, [0.0, 0.0], 0.0),
                          (interval_x_interval, [1.0, 0.0], 0.0),
                          (interval_x_interval, [0.0, 1.0], 0.0),
                          (interval_x_interval, [1.0, 1.0], 0.0),
                          (interval_x_interval, [-1e-12, 0.5], 1e-12),
                          (interval_x_interval, [1+1e-12, 0.5], 1e-12),
                          (interval_x_interval, [0.5, -1e-12], 1e-12),
                          (interval_x_interval, [0.5, 1+1e-12], 1e-12),
                          (interval_x_interval, [-1e-12, 0.5], 1e-12),
                          (interval_x_interval, [1+1e-12, 0.5], 1e-12),
                          (interval_x_interval, [1+1e-12, 1+1e-12], 2e-12),
                          (triangle_x_interval, [0.25, 0.25, 0.5], 0.0),
                          (triangle_x_interval, [0.0, 0.0, 0.0], 0.0),
                          (triangle_x_interval, [1.0, 0.0, 0.0], 0.0),
                          (triangle_x_interval, [0.0, 1.0, 0.0], 0.0),
                          (triangle_x_interval, [0.0, 0.0, 1.0], 0.0),
                          (triangle_x_interval, [0.5, 0.5, 0.5], 0.0),
                          (triangle_x_interval, [-1e-12, 0.0, 0.5], 1e-12),
                          (triangle_x_interval, [1+1e-12, 0.0, 0.5], 1e-12),
                          (triangle_x_interval, [0.0, -1e-12, 0.5], 1e-12),
                          (triangle_x_interval, [0.0, 1+1e-12, 0.5], 1e-12),
                          (triangle_x_interval, [0.0, 0.0, -1e-12], 1e-12),
                          (triangle_x_interval, [0.0, 0.0, 1+1e-12], 1e-12),
                          (quadrilateral_x_interval, [0.5, 0.5, 0.5], 0.0),
                          (quadrilateral_x_interval, [0.0, 0.0, 0.0], 0.0),
                          (quadrilateral_x_interval, [1.0, 0.0, 0.0], 0.0),
                          (quadrilateral_x_interval, [0.0, 1.0, 0.0], 0.0),
                          (quadrilateral_x_interval, [0.0, 0.0, 1.0], 0.0),
                          (quadrilateral_x_interval, [-1e-12, 0.0, 0.0], 1e-12),
                          (quadrilateral_x_interval, [1+1e-12, 0.0, 0.0], 1e-12),
                          (quadrilateral_x_interval, [0.0, -1e-12, 0.0], 1e-12),
                          (quadrilateral_x_interval, [0.0, 1+1e-12, 0.0], 1e-12),
                          (quadrilateral_x_interval, [0.0, 0.0, -1e-12], 1e-12),
                          (quadrilateral_x_interval, [0.0, 0.0, 1+1e-12], 1e-12)])
def test_distance_to_point_l1(cell, point, expected):
    assert np.isclose(cell.distance_to_point_l1(point), expected, rtol=1e-3)


@pytest.mark.parametrize(('cell', 'expected'),
                         [(interval, True),
                          (triangle, True),
                          (quadrilateral, True),
                          (tetrahedron, True),
                          (interval_x_interval, True),
                          (triangle_x_interval, True),
                          (quadrilateral_x_interval, True),
                          (hexahedron, True),
                          (default_interval, False),
                          (default_triangle, False),
                          (default_tetrahedron, False),
                          (default_interval_x_interval, False),
                          (default_hypercube, False),])
def test_is_ufc(cell, expected):
    assert is_ufc(cell) == expected


<<<<<<< HEAD
=======
@pytest.mark.parametrize(('cell', 'expected'),
                         [(interval, True),
                          (triangle, False),
                          (quadrilateral, True),
                          (tetrahedron, False),
                          (interval_x_interval, True),
                          (triangle_x_interval, False),
                          (quadrilateral_x_interval, True),
                          (hexahedron, True),
                          (default_interval, True),
                          (default_triangle, False),
                          (default_tetrahedron, False),
                          (default_interval_x_interval, True),
                          (default_hypercube, True),])
def test_is_hypercube(cell, expected):
    assert is_hypercube(cell) == expected


>>>>>>> 77ad0c0e
@pytest.mark.parametrize(('cell'),
                         [interval,
                          quadrilateral,
                          interval_x_interval,
                          triangle_x_interval,
                          quadrilateral_x_interval,
                          hexahedron,
                          default_interval,
                          default_interval_x_interval,
                          default_hypercube])
def test_flatten_maintains_ufc_status(cell):
    ufc_status = is_ufc(cell)
    flat_cell = flatten_reference_cube(cell)
    assert ufc_status == is_ufc(flat_cell)


if __name__ == '__main__':
    import os
    pytest.main(os.path.abspath(__file__))<|MERGE_RESOLUTION|>--- conflicted
+++ resolved
@@ -21,11 +21,7 @@
 
 from FIAT.reference_element import UFCInterval, UFCTriangle, UFCTetrahedron
 from FIAT.reference_element import Point, TensorProductCell, UFCQuadrilateral, UFCHexahedron
-<<<<<<< HEAD
-from FIAT.reference_element import is_ufc, default_simplex, flatten_reference_cube, Hypercube
-=======
 from FIAT.reference_element import is_ufc, is_hypercube, default_simplex, flatten_reference_cube, Hypercube
->>>>>>> 77ad0c0e
 
 point = Point()
 interval = UFCInterval()
@@ -425,8 +421,6 @@
     assert is_ufc(cell) == expected
 
 
-<<<<<<< HEAD
-=======
 @pytest.mark.parametrize(('cell', 'expected'),
                          [(interval, True),
                           (triangle, False),
@@ -445,7 +439,6 @@
     assert is_hypercube(cell) == expected
 
 
->>>>>>> 77ad0c0e
 @pytest.mark.parametrize(('cell'),
                          [interval,
                           quadrilateral,
