import FIAT
import finat
import numpy as np
import pytest
from gem.interpreter import evaluate


def make_unisolvent_points(element, interior=False):
    degree = element.degree()
    ref_complex = element.get_reference_complex()
    top = ref_complex.get_topology()
    pts = []
    if interior:
        dim = ref_complex.get_spatial_dimension()
        for entity in top[dim]:
            pts.extend(ref_complex.make_points(dim, entity, degree+dim+1, variant="gll"))
    else:
        for dim in top:
            for entity in top[dim]:
                pts.extend(ref_complex.make_points(dim, entity, degree, variant="gll"))
    return pts


def check_zany_mapping(element, ref_to_phys, *args, **kwargs):
    phys_cell = ref_to_phys.phys_cell
    ref_cell = ref_to_phys.ref_cell
    phys_element = element(phys_cell, *args, **kwargs).fiat_equivalent
    finat_element = element(ref_cell, *args, **kwargs)

    ref_element = finat_element._element
    ref_cell = ref_element.get_reference_element()
    phys_cell = phys_element.get_reference_element()
    sd = ref_cell.get_spatial_dimension()

    shape = ref_element.value_shape()
    ref_pts = make_unisolvent_points(ref_element, interior=True)
    ref_vals = ref_element.tabulate(0, ref_pts)[(0,)*sd]

    phys_pts = make_unisolvent_points(phys_element, interior=True)
    phys_vals = phys_element.tabulate(0, phys_pts)[(0,)*sd]

    mapping = ref_element.mapping()[0]
    if mapping == "affine":
        ref_vals_piola = ref_vals
    else:
        # Piola map the reference elements
        J, b = FIAT.reference_element.make_affine_mapping(ref_cell.vertices,
                                                          phys_cell.vertices)
        K = []
        if "covariant" in mapping:
            K.append(np.linalg.inv(J).T)
        if "contravariant" in mapping:
            K.append(J / np.linalg.det(J))

        if len(shape) == 2:
            piola_map = lambda x: K[0] @ x @ K[-1].T
        else:
            piola_map = lambda x: K[0] @ x

        ref_vals_piola = np.zeros(ref_vals.shape)
        for i in range(ref_vals.shape[0]):
            for k in range(ref_vals.shape[-1]):
                ref_vals_piola[i, ..., k] = piola_map(ref_vals[i, ..., k])

    # Zany map the results
    num_bfs = phys_element.space_dimension()
    num_dofs = finat_element.space_dimension()
    try:
        Mgem = finat_element.basis_transformation(ref_to_phys)
        M = evaluate([Mgem])[0].arr
        ref_vals_zany = np.tensordot(M, ref_vals_piola, (-1, 0))
    except AttributeError:
        M = np.eye(num_dofs, num_bfs)
        ref_vals_zany = ref_vals_piola

    # Solve for the basis transformation and compare results
    Phi = ref_vals_piola.reshape(num_bfs, -1)
    phi = phys_vals.reshape(num_bfs, -1)
    Vh, residual, *_ = np.linalg.lstsq(Phi.T, phi.T)
    Mh = Vh.T
    Mh = Mh[:num_dofs]
    Mh[abs(Mh) < 1E-10] = 0
    M[abs(M) < 1E-10] = 0

<<<<<<< HEAD
    error = M - Mh
    error[abs(error) < 1E-10] = 0
    assert np.allclose(residual, 0), str(error.T.tolist())
    assert np.allclose(ref_vals_zany, phys_vals[:num_dofs]), str(error.T.tolist())
=======
    error = Mh.T - M.T
    error[abs(error) < 1E-10] = 0
    error = error[np.ix_(*map(np.unique, np.nonzero(error)))]

    assert np.allclose(residual, 0), str(error)
    assert np.allclose(ref_vals_zany, phys_vals[:num_dofs]), str(error)
>>>>>>> 27d688ab


@pytest.mark.parametrize("element", [
                         finat.Morley,
                         finat.Hermite,
                         finat.Bell,
                         ])
def test_C1_triangle(ref_to_phys, element):
    check_zany_mapping(element, ref_to_phys[2])


@pytest.mark.parametrize("element", [
                         finat.Morley,
                         finat.Walkington,
                         ])
def test_C1_tetrahedron(ref_to_phys, element):
    check_zany_mapping(element, ref_to_phys[3])


@pytest.mark.parametrize("element", [
                         finat.QuadraticPowellSabin6,
                         finat.QuadraticPowellSabin12,
                         finat.ReducedHsiehCloughTocher,
                         ])
def test_C1_macroelements(ref_to_phys, element):
    kwargs = {}
    if element == finat.QuadraticPowellSabin12:
        kwargs = dict(avg=True)
    check_zany_mapping(element, ref_to_phys[2], **kwargs)


@pytest.mark.parametrize("element, degree", [
    *((finat.Argyris, k) for k in range(5, 8)),
    *((finat.HsiehCloughTocher, k) for k in range(3, 6))
])
def test_high_order_C1_elements(ref_to_phys, element, degree):
    check_zany_mapping(element, ref_to_phys[2], degree, avg=True)


def test_argyris_point(ref_to_phys):
    check_zany_mapping(finat.Argyris, ref_to_phys[2], variant="point")


zany_piola_elements = {
    2: [
        finat.MardalTaiWinther,
        finat.ReducedArnoldQin,
        finat.ArnoldWinther,
        finat.ArnoldWintherNC,
    ],
    3: [
        finat.BernardiRaugel,
        finat.BernardiRaugelBubble,
        finat.AlfeldSorokina,
        finat.ChristiansenHu,
        finat.JohnsonMercier,
        finat.GuzmanNeilanFirstKindH1,
        finat.GuzmanNeilanSecondKindH1,
        finat.GuzmanNeilanBubble,
        finat.GuzmanNeilanH1div,
    ],
}


@pytest.mark.parametrize("dimension, element", [
                         *((2, e) for e in zany_piola_elements[2]),
                         *((2, e) for e in zany_piola_elements[3]),
                         *((3, e) for e in zany_piola_elements[3]),
                         ])
def test_piola(ref_to_phys, element, dimension):
    check_zany_mapping(element, ref_to_phys[dimension])


@pytest.mark.parametrize("element, degree, variant", [
    *((finat.HuZhang, k, v) for v in ("integral", "point") for k in range(3, 6)),
])
def test_piola_triangle_high_order(ref_to_phys, element, degree, variant):
    check_zany_mapping(element, ref_to_phys[2], degree, variant)


@pytest.mark.parametrize("element, degree", [
                         *((finat.Regge, k) for k in range(3)),
                         *((finat.HellanHerrmannJohnson, k) for k in range(3)),
                         *((finat.GopalakrishnanLedererSchoberlFirstKind, k) for k in range(1, 4)),
                         *((finat.GopalakrishnanLedererSchoberlSecondKind, k) for k in range(0, 3)),
                         ])
@pytest.mark.parametrize("dimension", [2, 3])
def test_affine(ref_to_phys, element, degree, dimension):
    check_zany_mapping(element, ref_to_phys[dimension], degree)<|MERGE_RESOLUTION|>--- conflicted
+++ resolved
@@ -82,19 +82,12 @@
     Mh[abs(Mh) < 1E-10] = 0
     M[abs(M) < 1E-10] = 0
 
-<<<<<<< HEAD
-    error = M - Mh
-    error[abs(error) < 1E-10] = 0
-    assert np.allclose(residual, 0), str(error.T.tolist())
-    assert np.allclose(ref_vals_zany, phys_vals[:num_dofs]), str(error.T.tolist())
-=======
     error = Mh.T - M.T
     error[abs(error) < 1E-10] = 0
     error = error[np.ix_(*map(np.unique, np.nonzero(error)))]
 
     assert np.allclose(residual, 0), str(error)
     assert np.allclose(ref_vals_zany, phys_vals[:num_dofs]), str(error)
->>>>>>> 27d688ab
 
 
 @pytest.mark.parametrize("element", [
@@ -108,7 +101,6 @@
 
 @pytest.mark.parametrize("element", [
                          finat.Morley,
-                         finat.Walkington,
                          ])
 def test_C1_tetrahedron(ref_to_phys, element):
     check_zany_mapping(element, ref_to_phys[3])
