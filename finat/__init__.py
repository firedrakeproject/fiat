--- conflicted
+++ resolved
@@ -10,20 +10,6 @@
                             TrimmedSerendipityEdge, TrimmedSerendipityFace,                  # noqa: F401
                             Nedelec, NedelecSecondKind, RaviartThomas, Regge)                # noqa: F401
 
-<<<<<<< HEAD
-from .argyris import Argyris            # noqa: F401
-from .aw import ArnoldWinther           # noqa: F401
-from .aw import ArnoldWintherNC         # noqa: F401
-from .hz import HuZhang                 # noqa: F401
-from .bell import Bell                  # noqa: F401
-from .bernardi_raugel import BernardiRaugel, BernardiRaugelBubble   # noqa: F401
-from .hct import HsiehCloughTocher, ReducedHsiehCloughTocher   # noqa: F401
-from .arnold_qin import ArnoldQin, ReducedArnoldQin   # noqa: F401
-from .christiansen_hu import ChristiansenHu   # noqa: F401
-from .alfeld_sorokina import AlfeldSorokina   # noqa: F401
-from .guzman_neilan import GuzmanNeilanFirstKindH1, GuzmanNeilanSecondKindH1, GuzmanNeilanBubble, GuzmanNeilanH1div   # noqa: F401
-from .stokes import Stokes, MacroStokes, DivStokes  # noqa: F401
-=======
 from .argyris import Argyris                                       # noqa: F401
 from .aw import ArnoldWinther, ArnoldWintherNC                     # noqa: F401
 from .hz import HuZhang                                            # noqa: F401
@@ -34,9 +20,9 @@
 from .christiansen_hu import ChristiansenHu                        # noqa: F401
 from .alfeld_sorokina import AlfeldSorokina                        # noqa: F401
 from .guzman_neilan import GuzmanNeilanFirstKindH1, GuzmanNeilanSecondKindH1, GuzmanNeilanBubble, GuzmanNeilanH1div  # noqa: F401
->>>>>>> 8839f876
 from .powell_sabin import QuadraticPowellSabin6, QuadraticPowellSabin12  # noqa: F401
 from .hermite import Hermite                                       # noqa: F401
+from .stokes import Stokes, MacroStokes, DivStokes                 # noqa: F401
 from .johnson_mercier import JohnsonMercier                        # noqa: F401
 from .mtw import MardalTaiWinther                                  # noqa: F401
 from .morley import Morley                                         # noqa: F401
