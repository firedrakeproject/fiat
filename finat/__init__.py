from .fiat_elements import (Bernstein, Bubble, BrezziDouglasFortinMarini,                    # noqa: F401
                            BrezziDouglasMarini, BrezziDouglasMariniCubeEdge,                # noqa: F401
                            BrezziDouglasMariniCubeFace, CrouzeixRaviart,                    # noqa: F401
                            DiscontinuousLagrange, DiscontinuousTaylor, DPC,                 # noqa: F401
                            FacetBubble, GopalakrishnanLedererSchoberlFirstKind,             # noqa: F401
                            GopalakrishnanLedererSchoberlSecondKind, Histopolation,          # noqa: F401
                            HDivTrace, HellanHerrmannJohnson,                                # noqa: F401
                            Lagrange, Real, Serendipity,                                     # noqa: F401
                            TrimmedSerendipityCurl, TrimmedSerendipityDiv,                   # noqa: F401
                            TrimmedSerendipityEdge, TrimmedSerendipityFace,                  # noqa: F401
<<<<<<< HEAD
                            Nedelec, NedelecSecondKind, RaviartThomas, Regge,                # noqa: F401
                            FuseElement)                                                     # noqa: F401
=======
                            Nedelec, NedelecSecondKind, RaviartThomas, Regge)                # noqa: F401
from .spectral import (GaussLobattoLegendre, GaussLegendre, KongMulderVeldhuizen,            # noqa: F401
                       Legendre, IntegratedLegendre,                                         # noqa: F401
                       FDMLagrange, FDMQuadrature, FDMDiscontinuousLagrange,                 # noqa: F401
                       FDMBrokenH1, FDMBrokenL2, FDMHermite)                                 # noqa: F401
>>>>>>> 457d3df2

from .argyris import Argyris                                       # noqa: F401
from .aw import ArnoldWinther, ArnoldWintherNC                     # noqa: F401
from .hz import HuZhang                                            # noqa: F401
from .bell import Bell                                             # noqa: F401
from .bernardi_raugel import BernardiRaugel, BernardiRaugelBubble  # noqa: F401
from .hct import HsiehCloughTocher, ReducedHsiehCloughTocher       # noqa: F401
from .arnold_qin import ArnoldQin, ReducedArnoldQin                # noqa: F401
from .christiansen_hu import ChristiansenHu                        # noqa: F401
from .alfeld_sorokina import AlfeldSorokina                        # noqa: F401
from .guzman_neilan import GuzmanNeilanFirstKindH1, GuzmanNeilanSecondKindH1, GuzmanNeilanBubble, GuzmanNeilanH1div  # noqa: F401
from .powell_sabin import QuadraticPowellSabin6, QuadraticPowellSabin12  # noqa: F401
from .hermite import Hermite                                       # noqa: F401
from .johnson_mercier import JohnsonMercier                        # noqa: F401
from .mtw import MardalTaiWinther                                  # noqa: F401
from .morley import Morley                                         # noqa: F401
from .direct_serendipity import DirectSerendipity                  # noqa: F401
from .tensorfiniteelement import TensorFiniteElement               # noqa: F401
from .tensor_product import TensorProductElement                   # noqa: F401
from .cube import FlattenedDimensions                              # noqa: F401
from .discontinuous import DiscontinuousElement                    # noqa: F401
from .enriched import EnrichedElement                              # noqa: F401
from .hdivcurl import HCurlElement, HDivElement                    # noqa: F401
from .mixed import MixedElement                                    # noqa: F401
from .nodal_enriched import NodalEnrichedElement                   # noqa: F401
from .quadrature_element import QuadratureElement, make_quadrature_element  # noqa: F401
from .restricted import RestrictedElement                          # noqa: F401
from .runtime_tabulated import RuntimeTabulated                    # noqa: F401
from . import quadrature                                           # noqa: F401
from . import cell_tools                                           # noqa: F401
from . import element_factory                                      # noqa: F401<|MERGE_RESOLUTION|>--- conflicted
+++ resolved
@@ -8,16 +8,12 @@
                             Lagrange, Real, Serendipity,                                     # noqa: F401
                             TrimmedSerendipityCurl, TrimmedSerendipityDiv,                   # noqa: F401
                             TrimmedSerendipityEdge, TrimmedSerendipityFace,                  # noqa: F401
-<<<<<<< HEAD
                             Nedelec, NedelecSecondKind, RaviartThomas, Regge,                # noqa: F401
                             FuseElement)                                                     # noqa: F401
-=======
-                            Nedelec, NedelecSecondKind, RaviartThomas, Regge)                # noqa: F401
 from .spectral import (GaussLobattoLegendre, GaussLegendre, KongMulderVeldhuizen,            # noqa: F401
                        Legendre, IntegratedLegendre,                                         # noqa: F401
                        FDMLagrange, FDMQuadrature, FDMDiscontinuousLagrange,                 # noqa: F401
                        FDMBrokenH1, FDMBrokenL2, FDMHermite)                                 # noqa: F401
->>>>>>> 457d3df2
 
 from .argyris import Argyris                                       # noqa: F401
 from .aw import ArnoldWinther, ArnoldWintherNC                     # noqa: F401
