--- conflicted
+++ resolved
@@ -1,20 +1,3 @@
-<<<<<<< HEAD
-from .fiat_elements import Bernstein  # noqa: F401
-from .fiat_elements import Bubble, CrouzeixRaviart, DiscontinuousTaylor  # noqa: F401
-from .fiat_elements import Lagrange, DiscontinuousLagrange, Real  # noqa: F401
-from .fiat_elements import DPC, Serendipity, BrezziDouglasMariniCubeEdge, BrezziDouglasMariniCubeFace  # noqa: F401
-from .fiat_elements import TrimmedSerendipityFace, TrimmedSerendipityEdge  # noqa: F401
-from .fiat_elements import TrimmedSerendipityDiv   # noqa: F401
-from .fiat_elements import TrimmedSerendipityCurl  # noqa: F401
-from .fiat_elements import BrezziDouglasMarini, BrezziDouglasFortinMarini  # noqa: F401
-from .fiat_elements import Nedelec, NedelecSecondKind, RaviartThomas  # noqa: F401
-from .fiat_elements import HellanHerrmannJohnson, Regge  # noqa: F401
-from .fiat_elements import GopalakrishnanLedererSchoberlFirstKind  # noqa: F401
-from .fiat_elements import GopalakrishnanLedererSchoberlSecondKind  # noqa: F401
-from .fiat_elements import FacetBubble  # noqa: F401
-from .fiat_elements import KongMulderVeldhuizen  # noqa: F401
-from .fiat_elements import IndiaDefElement  # noqa: F401
-=======
 from .fiat_elements import (Bernstein, Bubble, BrezziDouglasFortinMarini,                    # noqa: F401
                             BrezziDouglasMarini, BrezziDouglasMariniCubeEdge,                # noqa: F401
                             BrezziDouglasMariniCubeFace, CrouzeixRaviart,                    # noqa: F401
@@ -24,8 +7,8 @@
                             KongMulderVeldhuizen, Lagrange, Real, Serendipity,               # noqa: F401
                             TrimmedSerendipityCurl, TrimmedSerendipityDiv,                   # noqa: F401
                             TrimmedSerendipityEdge, TrimmedSerendipityFace,                  # noqa: F401
-                            Nedelec, NedelecSecondKind, RaviartThomas, Regge)                # noqa: F401
->>>>>>> 61476222
+                            Nedelec, NedelecSecondKind, RaviartThomas, Regge,                # noqa: F401
+                            IndiaDefElement)                                                 # noqa: F401
 
 from .argyris import Argyris                                       # noqa: F401
 from .aw import ArnoldWinther, ArnoldWintherNC                     # noqa: F401
