--- conflicted
+++ resolved
@@ -1,10 +1,6 @@
-<<<<<<< HEAD
-from abc import ABCMeta, abstractproperty
-=======
 import hashlib
 from abc import ABCMeta, abstractmethod
 from functools import cached_property, reduce
->>>>>>> 637894a0
 
 import gem
 import numpy
