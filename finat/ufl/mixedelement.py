"""This module defines the UFL finite element classes."""
# Copyright (C) 2008-2016 Martin Sandve Alnæs
#
# This file was originally part of UFL (https://www.fenicsproject.org)
#
# SPDX-License-Identifier:    LGPL-3.0-or-later
#
# Modified by Kristian B. Oelgaard
# Modified by Marie E. Rognes 2010, 2012
# Modified by Anders Logg 2014
# Modified by Massimiliano Leoni, 2016
# Modified by Matthew Scroggs, 2023

import numpy as np

<<<<<<< HEAD
=======
from ufl.cell import CellSequence, as_cell
from ufl.domain import MeshSequence
>>>>>>> 9968afb4
from finat.ufl.finiteelement import FiniteElement
from finat.ufl.finiteelementbase import FiniteElementBase, as_cell
from ufl.permutation import compute_indices
from ufl.pullback import MixedPullback, SymmetricPullback
from ufl.utils.indexflattening import flatten_multiindex, shape_to_strides, unflatten_index
from ufl.utils.sequences import max_degree, product


class MixedElement(FiniteElementBase):
    """A finite element composed of a nested hierarchy of mixed or simple elements."""
    __slots__ = ("_sub_elements", "_cells")

    def __init__(self, *elements, **kwargs):
        """Create mixed finite element from given list of elements."""
        if type(self) is MixedElement:
            if kwargs:
                raise ValueError("Not expecting keyword arguments to MixedElement constructor.")

        # Un-nest arguments if we get a single argument with a list of elements
        if len(elements) == 1 and isinstance(elements[0], (tuple, list)):
            elements = elements[0]
        # Interpret nested tuples as sub-mixedelements recursively
        elements = [MixedElement(e) if isinstance(e, (tuple, list)) else e
                    for e in elements]
        self._sub_elements = elements
        # Check that all elements use the same quadrature scheme TODO:
        # We can allow the scheme not to be defined.
        if len(elements) == 0:
            quad_scheme = None
        else:
            quad_scheme = elements[0].quadrature_scheme()
            if not all(e.quadrature_scheme() == quad_scheme for e in elements):
                raise ValueError("Quadrature scheme mismatch for sub elements of mixed element.")

        # Compute value sizes in global and reference configurations
        reference_value_size_sum = sum(product(s.reference_value_shape) for s in self._sub_elements)

        # Default reference value shape: Treated simply as all
        # subelement reference values unpacked in a vector.
        reference_value_shape = kwargs.get('reference_value_shape', (reference_value_size_sum,))

        # Initialize element data
        degrees = {e.degree() for e in self._sub_elements} - {None}
        degree = max_degree(degrees) if degrees else None
        FiniteElementBase.__init__(self, "Mixed", self._make_cell(), degree, quad_scheme,
                                   reference_value_shape)

    def _make_cell(self):
        if self.num_sub_elements == 0:
            return
        else:
            cells = tuple(e.cell for e in self.sub_elements)
            return CellSequence(cells)

    def __repr__(self):
        """Doc."""
        return "MixedElement(" + ", ".join(repr(e) for e in self._sub_elements) + ")"

    def _is_linear(self):
        """Doc."""
        return all(i._is_linear() for i in self._sub_elements)

    def reconstruct_from_elements(self, *elements):
        """Reconstruct a mixed element from new subelements."""
        if all(a == b for (a, b) in zip(elements, self._sub_elements)):
            return self
        return MixedElement(*elements)

    def symmetry(self, domain):
        r"""Return the symmetry dict, which is a mapping :math:`c_0 \\to c_1`.

        meaning that component :math:`c_0` is represented by component
        :math:`c_1`.
        A component is a tuple of one or more ints.
        """
        if isinstance(domain, MeshSequence):
            raise NotImplementedError
        # Build symmetry map from symmetries of subelements
        sm = {}
        # Base index of the current subelement into mixed value
        j = 0
        for e in self._sub_elements:
            sh = e.value_shape(domain)
            st = shape_to_strides(sh)
            # Map symmetries of subelement into index space of this
            # element
            for c0, c1 in e.symmetry().items():
                j0 = flatten_multiindex(c0, st) + j
                j1 = flatten_multiindex(c1, st) + j
                sm[(j0,)] = (j1,)
            # Update base index for next element
            j += product(sh)
        if j != product(self.value_shape(domain)):
            raise ValueError("Size mismatch in symmetry algorithm.")
        return sm or {}

    @property
    def sobolev_space(self):
        """Doc."""
        return max(e.sobolev_space for e in self._sub_elements)

    def mapping(self):
        """Doc."""
        if all(e.mapping() == "identity" for e in self._sub_elements):
            return "identity"
        else:
            return "undefined"

    @property
    def num_sub_elements(self):
        """Return number of sub elements."""
        return len(self._sub_elements)

    @property
    def sub_elements(self):
        """Return list of sub elements."""
        return self._sub_elements

    def extract_subelement_component(self, domain, i):
        """Extract direct subelement index and subelement relative.

        component index for a given component index.
        """
        if isinstance(domain, MeshSequence):
            raise NotImplementedError
        if isinstance(i, int):
            i = (i,)
        self._check_component(i)

        # Select between indexing modes
        if len(self.value_shape(domain)) == 1:
            # Indexing into a long vector of flattened subelement
            # shapes
            j, = i

            # Find subelement for this index
            for sub_element_index, e in enumerate(self._sub_elements):
                sh = e.value_shape(domain)
                si = product(sh)
                if j < si:
                    break
                j -= si
            if j < 0:
                raise ValueError("Moved past last value component!")

            # Convert index into a shape tuple
            st = shape_to_strides(sh)
            component = unflatten_index(j, st)
        else:
            # Indexing into a multidimensional tensor where subelement
            # index is first axis
            sub_element_index = i[0]
            if sub_element_index >= len(self._sub_elements):
                raise ValueError(f"Illegal component index (dimension {sub_element_index}).")
            component = i[1:]
        return (sub_element_index, component)

    def extract_component(self, i):
        """Recursively extract component index relative to a (simple) element.

        and that element for given value component index.
        """
        sub_element_index, component = self.extract_subelement_component(i)
        return self._sub_elements[sub_element_index].extract_component(component)

    def extract_subelement_reference_component(self, i):
        """Extract direct subelement index and subelement relative.

        reference_component index for a given reference_component index.
        """
        if isinstance(i, int):
            i = (i,)
        self._check_reference_component(i)

        # Select between indexing modes
        assert len(self.reference_value_shape) == 1
        # Indexing into a long vector of flattened subelement shapes
        j, = i

        # Find subelement for this index
        for sub_element_index, e in enumerate(self._sub_elements):
            sh = e.reference_value_shape
            si = product(sh)
            if j < si:
                break
            j -= si
        if j < 0:
            raise ValueError("Moved past last value reference_component!")

        # Convert index into a shape tuple
        st = shape_to_strides(sh)
        reference_component = unflatten_index(j, st)
        return (sub_element_index, reference_component)

    def extract_reference_component(self, i):
        """Recursively extract reference_component index relative to a (simple) element.

        and that element for given value reference_component index.
        """
        sub_element_index, reference_component = self.extract_subelement_reference_component(i)
        return self._sub_elements[sub_element_index].extract_reference_component(reference_component)

    def is_cellwise_constant(self, component=None):
        """Return whether the basis functions of this element is spatially constant over each cell."""
        if component is None:
            return all(e.is_cellwise_constant() for e in self.sub_elements)
        else:
            i, e = self.extract_component(component)
            return e.is_cellwise_constant()

    def degree(self, component=None):
        """Return polynomial degree of finite element."""
        if component is None:
            return self._degree  # from FiniteElementBase, computed as max of subelements in __init__
        else:
            i, e = self.extract_component(component)
            return e.degree()

    @property
    def embedded_subdegree(self):
        """Return embedded subdegree."""
        return min(e.embedded_subdegree for e in self.sub_elements)

    @property
    def embedded_superdegree(self):
        """Return embedded superdegree."""
        return max(e.embedded_superdegree for e in self.sub_elements)

    def reconstruct(self, **kwargs):
        """Doc."""
        cell = kwargs.pop('cell', None)
        if cell is None:
            cell = self.cell
        else:
            if not isinstance(cell, CellSequence):
                # Allow for passing a single base cell.
                cell = CellSequence([cell] * len(self.sub_elements))
        return type(self)(
            *[e.reconstruct(cell=c, **kwargs) for c, e in zip(cell.cells, self.sub_elements)],
        )

    def variant(self):
        """Doc."""
        try:
            variant, = {e.variant() for e in self.sub_elements}
            return variant
        except ValueError:
            return None

    def __str__(self):
        """Format as string for pretty printing."""
        tmp = ", ".join(str(element) for element in self._sub_elements)
        return "<Mixed element: (" + tmp + ")>"

    def shortstr(self):
        """Format as string for pretty printing."""
        tmp = ", ".join(element.shortstr() for element in self._sub_elements)
        return "Mixed<" + tmp + ">"

    @property
    def pullback(self):
        """Get the pull back."""
        return MixedPullback(self)


class VectorElement(MixedElement):
    """A special case of a mixed finite element where all elements are equal."""

    __slots__ = ("_repr", "_mapping", "_sub_element")

    def __init__(self, family, cell=None, degree=None, dim=None,
                 form_degree=None, quad_scheme=None, variant=None):
        """Create vector element (repeated mixed element)."""
        if isinstance(family, FiniteElementBase):
            sub_element = family
            cell = sub_element.cell
            variant = sub_element.variant()
        else:
            if cell is not None:
                cell = as_cell(cell)
            # Create sub element
            sub_element = FiniteElement(family, cell, degree,
                                        form_degree=form_degree,
                                        quad_scheme=quad_scheme,
                                        variant=variant)

        # Set default size if not specified
        if dim is None:
            if cell is None:
                raise ValueError("Cannot infer vector dimension without a cell.")
            # TODO: is this the right default
            dim = cell.topological_dimension

        self._mapping = sub_element.mapping()
        # Create list of sub elements for mixed element constructor
        sub_elements = [sub_element] * dim

        # Compute value shapes
        reference_value_shape = (dim,) + sub_element.reference_value_shape

        # Initialize element data
        MixedElement.__init__(
            self, sub_elements,
            reference_value_shape=reference_value_shape,
        )

        FiniteElementBase.__init__(self, sub_element.family(), sub_element.cell, sub_element.degree(),
                                   sub_element.quadrature_scheme(), reference_value_shape)

        self._sub_element = sub_element

        if variant is None:
            var_str = ""
        else:
            var_str = ", variant='" + variant + "'"

        # Cache repr string
        self._repr = f"VectorElement({repr(sub_element)}, dim={dim}{var_str})"

    def _make_cell(self):
        if self.num_sub_elements == 0:
            return
        else:
            cell, = set(e.cell for e in self.sub_elements)
            return cell

    def __repr__(self):
        """Doc."""
        return self._repr

    def reconstruct(self, **kwargs):
        """Doc."""
        sub_element = self._sub_element.reconstruct(**kwargs)
        return VectorElement(sub_element, dim=len(self.sub_elements))

    def variant(self):
        """Return the variant used to initialise the element."""
        return self._sub_element.variant()

    def mapping(self):
        """Doc."""
        return self._mapping

    def __str__(self):
        """Format as string for pretty printing."""
        return ("<vector element with %d components of %s>" %
                (len(self._sub_elements), self._sub_element))

    def shortstr(self):
        """Format as string for pretty printing."""
        return "Vector<%d x %s>" % (len(self._sub_elements),
                                    self._sub_element.shortstr())

    @property
    def pullback(self):
        """Get the pull back."""
        return self._sub_element.pullback


class TensorElement(MixedElement):
    """A special case of a mixed finite element where all elements are equal."""
    __slots__ = ("_sub_element", "_shape", "_symmetry",
                 "_sub_element_mapping",
                 "_flattened_sub_element_mapping",
                 "_mapping", "_repr")

    def __init__(self, family, cell=None, degree=None, shape=None,
                 symmetry=None, quad_scheme=None, variant=None):
        """Create tensor element (repeated mixed element with optional symmetries)."""
        if isinstance(family, FiniteElementBase):
            sub_element = family
            cell = sub_element.cell
            variant = sub_element.variant()
        else:
            if cell is not None:
                cell = as_cell(cell)
            # Create scalar sub element
            sub_element = FiniteElement(family, cell, degree, quad_scheme=quad_scheme,
                                        variant=variant)

        # Set default shape if not specified
        if shape is None:
            if cell is None:
                raise ValueError("Cannot infer tensor shape without a cell.")
            # TODO: is this the right default
            dim = cell.topological_dimension
            shape = (dim, dim)

        if symmetry is None:
            symmetry = {}
        elif symmetry is True:
            # Construct default symmetry dict for matrix elements
            if not (len(shape) == 2 and shape[0] == shape[1]):
                raise ValueError("Cannot set automatic symmetry for non-square tensor.")
            symmetry = dict(((i, j), (j, i)) for i in range(shape[0])
                            for j in range(shape[1]) if i > j)
        else:
            if not isinstance(symmetry, dict):
                raise ValueError("Expecting symmetry to be None (unset), True, or dict.")

        # Validate indices in symmetry dict
        for i, j in symmetry.items():
            if len(i) != len(j):
                raise ValueError("Non-matching length of symmetry index tuples.")
            for k in range(len(i)):
                if not (i[k] >= 0 and j[k] >= 0 and i[k] < shape[k] and j[k] < shape[k]):
                    raise ValueError("Symmetry dimensions out of bounds.")

        # Compute all index combinations for given shape
        indices = compute_indices(shape)

        # Compute mapping from indices to sub element number,
        # accounting for symmetry
        sub_elements = []
        sub_element_mapping = {}
        for index in indices:
            if index in symmetry:
                continue
            sub_element_mapping[index] = len(sub_elements)
            sub_elements += [sub_element]

        # Update mapping for symmetry
        for index in indices:
            if index in symmetry:
                sub_element_mapping[index] = sub_element_mapping[symmetry[index]]
        flattened_sub_element_mapping = [sub_element_mapping[index] for i,
                                         index in enumerate(indices)]

        # Compute reference value shape based on symmetries
        if symmetry:
            reference_value_shape = (product(shape) - len(symmetry),)
            self._mapping = "symmetries"
        else:
            reference_value_shape = shape
            self._mapping = sub_element.mapping()

        reference_value_shape = reference_value_shape + sub_element.reference_value_shape
        # Initialize element data
        MixedElement.__init__(
            self, sub_elements,
            reference_value_shape=reference_value_shape,
        )
        self._family = sub_element.family()
        self._degree = sub_element.degree()
        self._sub_element = sub_element
        self._shape = shape
        self._symmetry = symmetry
        self._sub_element_mapping = sub_element_mapping
        self._flattened_sub_element_mapping = flattened_sub_element_mapping

        if variant is None:
            var_str = ""
        else:
            var_str = ", variant='" + variant + "'"

        # Cache repr string
        self._repr = (f"TensorElement({repr(sub_element)}, shape={shape}, "
                      f"symmetry={symmetry}{var_str})")

    def _make_cell(self):
        if self.num_sub_elements == 0:
            return
        else:
            cell, = set(e.cell for e in self.sub_elements)
            return cell

    @property
    def pullback(self):
        """Get pull back."""
        if len(self._symmetry) > 0:
            sub_element_value_shape = self.sub_elements[0].reference_value_shape
            for e in self.sub_elements:
                if e.reference_value_shape != sub_element_value_shape:
                    raise ValueError("Sub-elements must all have the same value size")
            symmetry = {}
            n = 0
            for i in np.ndindex(self._shape):
                if i in self._symmetry and self._symmetry[i] in symmetry:
                    symmetry[i] = symmetry[self._symmetry[i]]
                else:
                    symmetry[i] = n
                    n += 1
            return SymmetricPullback(self, symmetry)

        return self._sub_element.pullback

    def __repr__(self):
        """Doc."""
        return self._repr

    def variant(self):
        """Return the variant used to initialise the element."""
        return self._sub_element.variant()

    def mapping(self):
        """Doc."""
        return self._mapping

    def flattened_sub_element_mapping(self):
        """Doc."""
        return self._flattened_sub_element_mapping

    def extract_subelement_component(self, i):
        """Extract direct subelement index and subelement relative.

        component index for a given component index.
        """
        if isinstance(i, int):
            i = (i,)
        self._check_component(i)

        i = self.symmetry().get(i, i)
        l = len(self._shape)  # noqa: E741
        ii = i[:l]
        jj = i[l:]
        if ii not in self._sub_element_mapping:
            raise ValueError(f"Illegal component index {i}.")
        k = self._sub_element_mapping[ii]
        return (k, jj)

    def symmetry(self):
        r"""Return the symmetry dict, which is a mapping :math:`c_0 \\to c_1`.

        meaning that component :math:`c_0` is represented by component
        :math:`c_1`.
        A component is a tuple of one or more ints.
        """
        return self._symmetry

    def reconstruct(self, **kwargs):
        """Doc."""
        sub_element = self._sub_element.reconstruct(**kwargs)
        return TensorElement(sub_element, shape=self._shape, symmetry=self._symmetry)

    def __str__(self):
        """Format as string for pretty printing."""
        if self._symmetry:
            tmp = ", ".join("%s -> %s" % (a, b) for (a, b) in self._symmetry.items())
            sym = " with symmetries (%s)" % tmp
        else:
            sym = ""
        return ("<tensor element with shape %s of %s%s>" %
                (self.reference_value_shape, self._sub_element, sym))

    def shortstr(self):
        """Format as string for pretty printing."""
        if self._symmetry:
            tmp = ", ".join("%s -> %s" % (a, b) for (a, b) in self._symmetry.items())
            sym = " with symmetries (%s)" % tmp
        else:
            sym = ""
        return "Tensor<%s x %s%s>" % (self.reference_value_shape,
                                      self._sub_element.shortstr(), sym)<|MERGE_RESOLUTION|>--- conflicted
+++ resolved
@@ -13,11 +13,8 @@
 
 import numpy as np
 
-<<<<<<< HEAD
-=======
 from ufl.cell import CellSequence, as_cell
 from ufl.domain import MeshSequence
->>>>>>> 9968afb4
 from finat.ufl.finiteelement import FiniteElement
 from finat.ufl.finiteelementbase import FiniteElementBase, as_cell
 from ufl.permutation import compute_indices
