--- conflicted
+++ resolved
@@ -127,43 +127,6 @@
                 continue
 
             derivative = sum(alpha)
-<<<<<<< HEAD
-            shp = (space_dimension, value_size, *ps.points.shape[:-1])
-            table_roll = np.moveaxis(fiat_table.reshape(shp), 0, -1)
-
-            exprs = []
-            for table in table_roll:
-                if derivative == self.degree and not self.complex.is_macrocell():
-                    # Make sure numerics satisfies theory
-                    exprs.append(gem.Literal(table[0]))
-                elif derivative > self.degree:
-                    # Make sure numerics satisfies theory
-                    assert np.allclose(table, 0.0)
-                    exprs.append(gem.Literal(np.zeros(self.index_shape)))
-                else:
-                    point_indices = ps.indices
-                    point_shape = tuple(index.extent for index in point_indices)
-
-                    exprs.append(gem.partial_indexed(
-                        gem.Literal(table.reshape(point_shape + index_shape)),
-                        point_indices
-                    ))
-            if self.value_shape:
-                # As above, this extent may be different from that
-                # advertised by the finat element.
-                beta = tuple(gem.Index(extent=i) for i in index_shape)
-                assert len(beta) == len(self.get_indices())
-
-                zeta = self.get_value_indices()
-                result[alpha] = gem.ComponentTensor(
-                    gem.Indexed(
-                        gem.ListTensor(np.array(
-                            [gem.Indexed(expr, beta) for expr in exprs]
-                        ).reshape(self.value_shape)),
-                        zeta),
-                    beta + zeta
-                )
-=======
             fiat_table = fiat_table.reshape(space_dimension, value_size, -1)
 
             point_indices = ()
@@ -174,7 +137,6 @@
                 # Make sure numerics satisfies theory
                 assert np.allclose(fiat_table, 0.0)
                 fiat_table = np.zeros(fiat_table.shape[:-1])
->>>>>>> b6ec0658
             else:
                 point_indices = ps.indices
 
