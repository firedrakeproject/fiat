import FIAT
import gem
import numpy as np
import sympy as sp
from gem.utils import cached_property

from finat.finiteelementbase import FiniteElementBase
from finat.point_set import PointSet
from finat.sympy2gem import sympy2gem

try:
    from firedrake_citations import Citations
    Citations().add("Geevers2018new", """
@article{Geevers2018new,
 title={New higher-order mass-lumped tetrahedral elements for wave propagation modelling},
 author={Geevers, Sjoerd and Mulder, Wim A and van der Vegt, Jaap JW},
 journal={SIAM journal on scientific computing},
 volume={40},
 number={5},
 pages={A2830--A2857},
 year={2018},
 publisher={SIAM},
 doi={https://doi.org/10.1137/18M1175549},
}
""")
    Citations().add("Chin1999higher", """
@article{chin1999higher,
 title={Higher-order triangular and tetrahedral finite elements with mass lumping for solving the wave equation},
 author={Chin-Joe-Kong, MJS and Mulder, Wim A and Van Veldhuizen, M},
 journal={Journal of Engineering Mathematics},
 volume={35},
 number={4},
 pages={405--426},
 year={1999},
 publisher={Springer},
 doi={https://doi.org/10.1023/A:1004420829610},
}
""")
except ImportError:
    Citations = None


class FiatElement(FiniteElementBase):
    """Base class for finite elements for which the tabulation is provided
    by FIAT."""
    def __init__(self, fiat_element):
        super().__init__()
        self._element = fiat_element

    @property
    def cell(self):
        return self._element.get_reference_element()

    @property
    def complex(self):
        return self._element.get_reference_complex()

    @property
    def degree(self):
        # Requires FIAT.CiarletElement
        return self._element.degree()

    @property
    def formdegree(self):
        return self._element.get_formdegree()

    def entity_dofs(self):
        return self._element.entity_dofs()

    def entity_closure_dofs(self):
        return self._element.entity_closure_dofs()

    @property
    def entity_permutations(self):
        return self._element.entity_permutations()

    def space_dimension(self):
        return self._element.space_dimension()

    @property
    def index_shape(self):
        return (self.space_dimension(),)

    @property
    def value_shape(self):
        return self._element.value_shape()

    @property
    def fiat_equivalent(self):
        # Just return the underlying FIAT element
        return self._element

    def basis_evaluation(self, order, ps, entity=None, coordinate_mapping=None):
        '''Return code for evaluating the element at known points on the
        reference element.

        :param order: return derivatives up to this order.
        :param ps: the point set.
        :param entity: the cell entity on which to tabulate.
        '''
        value_shape = self.value_shape
        value_size = np.prod(value_shape, dtype=int)
        fiat_result = self._element.tabulate(order, ps.points, entity)
        result = {}
        # In almost all cases, we have
        # self.space_dimension() == self._element.space_dimension()
        # But for Bell, FIAT reports 21 basis functions,
        # but FInAT only 18 (because there are actually 18
        # basis functions, and the additional 3 are for
        # dealing with transformations between physical
        # and reference space).
        space_dimension = self._element.space_dimension()
        if self.space_dimension() == space_dimension:
            beta = self.get_indices()
            index_shape = tuple(index.extent for index in beta)
        else:
            index_shape = (space_dimension,)
            beta = tuple(gem.Index(extent=i) for i in index_shape)
            assert len(beta) == len(self.get_indices())

        zeta = self.get_value_indices()
        result_indices = beta + zeta

        for alpha, fiat_table in fiat_result.items():
            if isinstance(fiat_table, Exception):
                result[alpha] = gem.Failure(index_shape + value_shape, fiat_table)
                continue

            derivative = sum(alpha)
<<<<<<< HEAD
            fiat_table = fiat_table.reshape(space_dimension, value_size, -1)

            point_indices = ()
            if derivative == self.degree and not self.complex.is_macrocell():
                # Make sure numerics satisfies theory
                fiat_table = fiat_table[..., 0]
            elif derivative > self.degree:
                # Make sure numerics satisfies theory
                assert np.allclose(fiat_table, 0.0)
                fiat_table = np.zeros(fiat_table.shape[:-1])
=======
            shp = (space_dimension, value_size, *ps.points.shape[:-1])
            table_roll = np.moveaxis(fiat_table.reshape(shp), 0, -1)

            exprs = []
            for table in table_roll:
                if derivative == self.degree and not self.complex.is_macrocell():
                    # Make sure numerics satisfies theory
                    exprs.append(gem.Literal(table[0]))
                elif derivative > self.degree:
                    # Make sure numerics satisfies theory
                    assert np.allclose(table, 0.0)
                    exprs.append(gem.Literal(np.zeros(self.index_shape)))
                else:
                    point_indices = ps.indices
                    point_shape = tuple(index.extent for index in point_indices)

                    exprs.append(gem.partial_indexed(
                        gem.Literal(table.reshape(point_shape + index_shape)),
                        point_indices
                    ))
            if self.value_shape:
                # As above, this extent may be different from that
                # advertised by the finat element.
                beta = tuple(gem.Index(extent=i) for i in index_shape)
                assert len(beta) == len(self.get_indices())

                zeta = self.get_value_indices()
                result[alpha] = gem.ComponentTensor(
                    gem.Indexed(
                        gem.ListTensor(np.array(
                            [gem.Indexed(expr, beta) for expr in exprs]
                        ).reshape(self.value_shape)),
                        zeta),
                    beta + zeta
                )
>>>>>>> 9bcf0d71
            else:
                point_indices = ps.indices

            point_shape = tuple(index.extent for index in point_indices)
            table_shape = index_shape + value_shape + point_shape
            table_indices = beta + zeta + point_indices

            expr = gem.Indexed(gem.Literal(fiat_table.reshape(table_shape)), table_indices)
            expr = gem.ComponentTensor(expr, result_indices)
            result[alpha] = expr
        return result

    def point_evaluation(self, order, refcoords, entity=None, coordinate_mapping=None):
        '''Return code for evaluating the element at an arbitrary points on
        the reference element.

        :param order: return derivatives up to this order.
        :param refcoords: GEM expression representing the coordinates
                          on the reference entity.  Its shape must be
                          a vector with the correct dimension, its
                          free indices are arbitrary.
        :param entity: the cell entity on which to tabulate.
        :param coordinate_mapping: a
           :class:`~.physically_mapped.PhysicalGeometry` object that
           provides physical geometry callbacks (may be None).
        '''
        if entity is None:
            entity = (self.cell.get_dimension(), 0)
        entity_dim, entity_i = entity

        # Spatial dimension of the entity
        esd = self.cell.construct_subelement(entity_dim).get_spatial_dimension()
        assert isinstance(refcoords, gem.Node) and refcoords.shape == (esd,)

        return point_evaluation(self._element, order, refcoords, (entity_dim, entity_i))

    @cached_property
    def _dual_basis(self):
        # Return the numerical part of the dual basis, this split is
        # needed because the dual_basis itself can't produce the same
        # point set over and over in case it is used multiple times
        # (in for example a tensorproductelement).
        fiat_dual_basis = self._element.dual_basis()
        seen = dict()
        allpts = []
        # Find the unique points to evaluate at.
        # We might be able to make this a smaller set by treating each
        # point one by one, but most of the redundancy comes from
        # multiple functionals using the same quadrature rule.
        for dual in fiat_dual_basis:
            if len(dual.deriv_dict) != 0:
                raise NotImplementedError("FIAT dual bases with derivative nodes represented via a ``Functional.deriv_dict`` property do not currently have a FInAT dual basis")
            pts = dual.get_point_dict().keys()
            pts = tuple(sorted(pts))  # need this for determinism
            if pts not in seen:
                # k are indices into Q (see below) for the seen points
                kstart = len(allpts)
                kend = kstart + len(pts)
                seen[pts] = kstart, kend
                allpts.extend(pts)
        # Build Q.
        # Q is a tensor of weights (of total rank R) to contract with a unique
        # vector of points to evaluate at, giving a tensor (of total rank R-1)
        # where the first indices (rows) correspond to a basis functional
        # (node).
        # Q is a DOK Sparse matrix in (row, col, higher,..)=>value pairs (to
        # become a gem.SparseLiteral when implemented).
        # Rows (i) are number of nodes/dual functionals.
        # Columns (k) are unique points to evaluate.
        # Higher indices (*cmp) are tensor indices of the weights when weights
        # are tensor valued.
        Q = {}
        for i, dual in enumerate(fiat_dual_basis):
            point_dict = dual.get_point_dict()
            pts = tuple(sorted(point_dict.keys()))
            kstart, kend = seen[pts]
            for p, k in zip(pts, range(kstart, kend)):
                for weight, cmp in point_dict[p]:
                    Q[(i, k, *cmp)] = weight
        if all(len(set(key)) == 1 and np.isclose(weight, 1) and len(key) == 2
               for key, weight in Q.items()):
            # Identity matrix Q can be expressed symbolically
            extents = tuple(map(max, zip(*Q.keys())))
            js = tuple(gem.Index(extent=e+1) for e in extents)
            assert len(js) == 2
            Q = gem.ComponentTensor(gem.Delta(*js), js)
        else:
            # temporary until sparse literals are implemented in GEM which will
            # automatically convert a dictionary of keys internally.
            # TODO the below is unnecessarily slow and would be sped up
            # significantly by building Q in a COO format rather than DOK (i.e.
            # storing coords and associated data in (nonzeros, entries) shaped
            # numpy arrays) to take advantage of numpy multiindexing
            if len(Q) == 1:
                Qshape = tuple(s + 1 for s in tuple(Q)[0])
            else:
                Qshape = tuple(s + 1 for s in map(max, *Q))
            Qdense = np.zeros(Qshape, dtype=np.float64)
            for idx, value in Q.items():
                Qdense[idx] = value
            Q = gem.Literal(Qdense)
        return Q, np.asarray(allpts)

    @property
    def dual_basis(self):
        # Return Q with x.indices already a free index for the
        # consumer to use
        # expensive numerical extraction is done once per element
        # instance, but the point set must be created every time we
        # build the dual.
        Q, pts = self._dual_basis
        x = PointSet(pts)
        assert len(x.indices) == 1
        assert Q.shape[1] == x.indices[0].extent
        i, *js = gem.indices(len(Q.shape) - 1)
        Q = gem.ComponentTensor(gem.Indexed(Q, (i, *x.indices, *js)), (i, *js))
        return Q, x

    @property
    def mapping(self):
        mappings = set(self._element.mapping())
        if len(mappings) != 1:
            return None
        else:
            result, = mappings
            return result


def point_evaluation(fiat_element, order, refcoords, entity):
    # Coordinates on the reference entity (SymPy)
    esd, = refcoords.shape
    Xi = sp.symbols('X Y Z')[:esd]

    space_dimension = fiat_element.space_dimension()
    value_size = np.prod(fiat_element.value_shape(), dtype=int)
    fiat_result = fiat_element.tabulate(order, [Xi], entity)
    result = {}
    for alpha, fiat_table in fiat_result.items():
        if isinstance(fiat_table, Exception):
            result[alpha] = gem.Failure((space_dimension,) + fiat_element.value_shape(), fiat_table)
            continue

        # Convert SymPy expression to GEM
        mapper = gem.node.Memoizer(sympy2gem)
        mapper.bindings = {s: gem.Indexed(refcoords, (i,))
                           for i, s in enumerate(Xi)}
        gem_table = np.vectorize(mapper)(fiat_table)

        table_roll = gem_table.reshape(space_dimension, value_size).transpose()

        exprs = []
        for table in table_roll:
            exprs.append(gem.ListTensor(table.reshape(space_dimension)))
        if fiat_element.value_shape():
            beta = (gem.Index(extent=space_dimension),)
            zeta = tuple(gem.Index(extent=d)
                         for d in fiat_element.value_shape())
            result[alpha] = gem.ComponentTensor(
                gem.Indexed(
                    gem.ListTensor(np.array(
                        [gem.Indexed(expr, beta) for expr in exprs]
                    ).reshape(fiat_element.value_shape())),
                    zeta),
                beta + zeta
            )
        else:
            expr, = exprs
            result[alpha] = expr
    return result


class Regge(FiatElement):  # symmetric matrix valued
    def __init__(self, cell, degree, variant=None):
        super().__init__(FIAT.Regge(cell, degree, variant=variant))


class HellanHerrmannJohnson(FiatElement):  # symmetric matrix valued
    def __init__(self, cell, degree, variant=None):
        super().__init__(FIAT.HellanHerrmannJohnson(cell, degree, variant=variant))


class GopalakrishnanLedererSchoberlFirstKind(FiatElement):  # traceless matrix valued
    def __init__(self, cell, degree):
        super().__init__(FIAT.GopalakrishnanLedererSchoberlFirstKind(cell, degree))


class GopalakrishnanLedererSchoberlSecondKind(FiatElement):  # traceless matrix valued
    def __init__(self, cell, degree):
        super().__init__(FIAT.GopalakrishnanLedererSchoberlSecondKind(cell, degree))


class ScalarFiatElement(FiatElement):
    @property
    def value_shape(self):
        return ()


class Bernstein(ScalarFiatElement):
    # TODO: Replace this with a smarter implementation
    def __init__(self, cell, degree):
        super().__init__(FIAT.Bernstein(cell, degree))


class Bubble(ScalarFiatElement):
    def __init__(self, cell, degree):
        super().__init__(FIAT.Bubble(cell, degree))


class FacetBubble(ScalarFiatElement):
    def __init__(self, cell, degree):
        super().__init__(FIAT.FacetBubble(cell, degree))


class CrouzeixRaviart(ScalarFiatElement):
    def __init__(self, cell, degree, variant=None):
        super().__init__(FIAT.CrouzeixRaviart(cell, degree, variant=variant))


class Lagrange(ScalarFiatElement):
    def __init__(self, cell, degree, variant=None):
        super().__init__(FIAT.Lagrange(cell, degree, variant=variant))


class KongMulderVeldhuizen(ScalarFiatElement):
    def __init__(self, cell, degree):
        super().__init__(FIAT.KongMulderVeldhuizen(cell, degree))
        if Citations is not None:
            Citations().register("Chin1999higher")
            Citations().register("Geevers2018new")


class DiscontinuousLagrange(ScalarFiatElement):
    def __init__(self, cell, degree, variant=None):
        super().__init__(FIAT.DiscontinuousLagrange(cell, degree, variant=variant))


class Histopolation(ScalarFiatElement):
    def __init__(self, cell, degree):
        super().__init__(FIAT.Histopolation(cell, degree))


class Real(DiscontinuousLagrange):
    ...


class Serendipity(ScalarFiatElement):
    def __init__(self, cell, degree):
        super().__init__(FIAT.Serendipity(cell, degree))


class DPC(ScalarFiatElement):
    def __init__(self, cell, degree):
        super().__init__(FIAT.DPC(cell, degree))


class DiscontinuousTaylor(ScalarFiatElement):
    def __init__(self, cell, degree):
        super().__init__(FIAT.DiscontinuousTaylor(cell, degree))


class HDivTrace(ScalarFiatElement):
    def __init__(self, cell, degree, variant=None):
        super().__init__(FIAT.HDivTrace(cell, degree, variant=variant))


class VectorFiatElement(FiatElement):
    @property
    def value_shape(self):
        return (self.cell.get_spatial_dimension(),)


class RaviartThomas(VectorFiatElement):
    def __init__(self, cell, degree, variant=None):
        super().__init__(FIAT.RaviartThomas(cell, degree, variant=variant))


class TrimmedSerendipityFace(VectorFiatElement):
    def __init__(self, cell, degree):
        super().__init__(FIAT.TrimmedSerendipityFace(cell, degree))

    @property
    def entity_permutations(self):
        raise NotImplementedError(f"entity_permutations not yet implemented for {type(self)}")


class TrimmedSerendipityDiv(VectorFiatElement):
    def __init__(self, cell, degree):
        super().__init__(FIAT.TrimmedSerendipityDiv(cell, degree))

    @property
    def entity_permutations(self):
        raise NotImplementedError(f"entity_permutations not yet implemented for {type(self)}")


class TrimmedSerendipityEdge(VectorFiatElement):
    def __init__(self, cell, degree):
        super().__init__(FIAT.TrimmedSerendipityEdge(cell, degree))

    @property
    def entity_permutations(self):
        raise NotImplementedError(f"entity_permutations not yet implemented for {type(self)}")


class TrimmedSerendipityCurl(VectorFiatElement):
    def __init__(self, cell, degree):
        super().__init__(FIAT.TrimmedSerendipityCurl(cell, degree))

    @property
    def entity_permutations(self):
        raise NotImplementedError(f"entity_permutations not yet implemented for {type(self)}")


class BrezziDouglasMarini(VectorFiatElement):
    def __init__(self, cell, degree, variant=None):
        super().__init__(FIAT.BrezziDouglasMarini(cell, degree, variant=variant))


class BrezziDouglasMariniCubeEdge(VectorFiatElement):
    def __init__(self, cell, degree):
        super().__init__(FIAT.BrezziDouglasMariniCubeEdge(cell, degree))

    @property
    def entity_permutations(self):
        raise NotImplementedError(f"entity_permutations not yet implemented for {type(self)}")


class BrezziDouglasMariniCubeFace(VectorFiatElement):
    def __init__(self, cell, degree):
        super().__init__(FIAT.BrezziDouglasMariniCubeFace(cell, degree))

    @property
    def entity_permutations(self):
        raise NotImplementedError(f"entity_permutations not yet implemented for {type(self)}")


class BrezziDouglasFortinMarini(VectorFiatElement):
    def __init__(self, cell, degree):
        super().__init__(FIAT.BrezziDouglasFortinMarini(cell, degree))


class Nedelec(VectorFiatElement):
    def __init__(self, cell, degree, variant=None):
        super().__init__(FIAT.Nedelec(cell, degree, variant=variant))


class NedelecSecondKind(VectorFiatElement):
    def __init__(self, cell, degree, variant=None):
        super().__init__(FIAT.NedelecSecondKind(cell, degree, variant=variant))<|MERGE_RESOLUTION|>--- conflicted
+++ resolved
@@ -98,8 +98,8 @@
         :param ps: the point set.
         :param entity: the cell entity on which to tabulate.
         '''
-        value_shape = self.value_shape
-        value_size = np.prod(value_shape, dtype=int)
+        space_dimension = self._element.space_dimension()
+        value_size = np.prod(self._element.value_shape(), dtype=int)
         fiat_result = self._element.tabulate(order, ps.points, entity)
         result = {}
         # In almost all cases, we have
@@ -109,36 +109,13 @@
         # basis functions, and the additional 3 are for
         # dealing with transformations between physical
         # and reference space).
-        space_dimension = self._element.space_dimension()
-        if self.space_dimension() == space_dimension:
-            beta = self.get_indices()
-            index_shape = tuple(index.extent for index in beta)
-        else:
-            index_shape = (space_dimension,)
-            beta = tuple(gem.Index(extent=i) for i in index_shape)
-            assert len(beta) == len(self.get_indices())
-
-        zeta = self.get_value_indices()
-        result_indices = beta + zeta
-
+        index_shape = (self._element.space_dimension(),)
         for alpha, fiat_table in fiat_result.items():
             if isinstance(fiat_table, Exception):
-                result[alpha] = gem.Failure(index_shape + value_shape, fiat_table)
+                result[alpha] = gem.Failure(self.index_shape + self.value_shape, fiat_table)
                 continue
 
             derivative = sum(alpha)
-<<<<<<< HEAD
-            fiat_table = fiat_table.reshape(space_dimension, value_size, -1)
-
-            point_indices = ()
-            if derivative == self.degree and not self.complex.is_macrocell():
-                # Make sure numerics satisfies theory
-                fiat_table = fiat_table[..., 0]
-            elif derivative > self.degree:
-                # Make sure numerics satisfies theory
-                assert np.allclose(fiat_table, 0.0)
-                fiat_table = np.zeros(fiat_table.shape[:-1])
-=======
             shp = (space_dimension, value_size, *ps.points.shape[:-1])
             table_roll = np.moveaxis(fiat_table.reshape(shp), 0, -1)
 
@@ -174,17 +151,9 @@
                         zeta),
                     beta + zeta
                 )
->>>>>>> 9bcf0d71
             else:
-                point_indices = ps.indices
-
-            point_shape = tuple(index.extent for index in point_indices)
-            table_shape = index_shape + value_shape + point_shape
-            table_indices = beta + zeta + point_indices
-
-            expr = gem.Indexed(gem.Literal(fiat_table.reshape(table_shape)), table_indices)
-            expr = gem.ComponentTensor(expr, result_indices)
-            result[alpha] = expr
+                expr, = exprs
+                result[alpha] = expr
         return result
 
     def point_evaluation(self, order, refcoords, entity=None, coordinate_mapping=None):
