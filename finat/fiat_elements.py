import FIAT
import gem
import numpy as np
import sympy as sp
from gem.utils import cached_property

from finat.finiteelementbase import FiniteElementBase
from finat.point_set import PointSet
from finat.sympy2gem import sympy2gem


class FiatElement(FiniteElementBase):
    """Base class for finite elements for which the tabulation is provided
    by FIAT."""
    def __init__(self, fiat_element):
        super().__init__()
        self._element = fiat_element

    @property
    def cell(self):
        return self._element.get_reference_element()

    @property
    def complex(self):
        return self._element.get_reference_complex()

    @property
    def degree(self):
        # Requires FIAT.CiarletElement
        return self._element.degree()

    @property
    def formdegree(self):
        return self._element.get_formdegree()

    def entity_dofs(self):
        return self._element.entity_dofs()

    def entity_closure_dofs(self):
        return self._element.entity_closure_dofs()

    @property
    def entity_permutations(self):
        return self._element.entity_permutations()

    def space_dimension(self):
        return self._element.space_dimension()

    @property
    def index_shape(self):
        return (self.space_dimension(),)

    @property
    def value_shape(self):
        return self._element.value_shape()

    @property
    def fiat_equivalent(self):
        # Just return the underlying FIAT element
        return self._element

    def basis_evaluation(self, order, ps, entity=None, coordinate_mapping=None):
        '''Return code for evaluating the element at known points on the
        reference element.

        :param order: return derivatives up to this order.
        :param ps: the point set.
        :param entity: the cell entity on which to tabulate.
        '''
        space_dimension = self._element.space_dimension()
        value_size = np.prod(self._element.value_shape(), dtype=int)
        fiat_result = self._element.tabulate(order, ps.points, entity)
        result = {}
        # In almost all cases, we have
        # self.space_dimension() == self._element.space_dimension()
        # But for Bell, FIAT reports 21 basis functions,
        # but FInAT only 18 (because there are actually 18
        # basis functions, and the additional 3 are for
        # dealing with transformations between physical
        # and reference space).
        index_shape = (self._element.space_dimension(),)
        for alpha, fiat_table in fiat_result.items():
            if isinstance(fiat_table, Exception):
                result[alpha] = gem.Failure(self.index_shape + self.value_shape, fiat_table)
                continue

            derivative = sum(alpha)
            shp = (space_dimension, value_size, *ps.points.shape[:-1])
            table_roll = np.moveaxis(fiat_table.reshape(shp), 0, -1)

            exprs = []
            for table in table_roll:
                if derivative == self.degree and not self.complex.is_macrocell():
                    # Make sure numerics satisfies theory
                    exprs.append(gem.Literal(table[0]))
                elif derivative > self.degree:
                    # Make sure numerics satisfies theory
                    assert np.allclose(table, 0.0)
                    exprs.append(gem.Literal(np.zeros(self.index_shape)))
                else:
                    point_indices = ps.indices
                    point_shape = tuple(index.extent for index in point_indices)

                    exprs.append(gem.partial_indexed(
                        gem.Literal(table.reshape(point_shape + index_shape)),
                        point_indices
                    ))
            if self.value_shape:
                # As above, this extent may be different from that
                # advertised by the finat element.
                beta = tuple(gem.Index(extent=i) for i in index_shape)
                assert len(beta) == len(self.get_indices())

                zeta = self.get_value_indices()
                result[alpha] = gem.ComponentTensor(
                    gem.Indexed(
                        gem.ListTensor(np.array(
                            [gem.Indexed(expr, beta) for expr in exprs]
                        ).reshape(self.value_shape)),
                        zeta),
                    beta + zeta
                )
            else:
                expr, = exprs
                result[alpha] = expr
        return result

    def point_evaluation(self, order, refcoords, entity=None, coordinate_mapping=None):
        '''Return code for evaluating the element at an arbitrary points on
        the reference element.

        :param order: return derivatives up to this order.
        :param refcoords: GEM expression representing the coordinates
                          on the reference entity.  Its shape must be
                          a vector with the correct dimension, its
                          free indices are arbitrary.
        :param entity: the cell entity on which to tabulate.
        :param coordinate_mapping: a
           :class:`~.physically_mapped.PhysicalGeometry` object that
           provides physical geometry callbacks (may be None).
        '''
        if entity is None:
            entity = (self.cell.get_dimension(), 0)
        entity_dim, entity_i = entity

        # Spatial dimension of the entity
        esd = self.cell.construct_subelement(entity_dim).get_spatial_dimension()
        assert isinstance(refcoords, gem.Node) and refcoords.shape == (esd,)

        return point_evaluation(self._element, order, refcoords, (entity_dim, entity_i))

    @cached_property
    def _dual_basis(self):
        # Return the numerical part of the dual basis, this split is
        # needed because the dual_basis itself can't produce the same
        # point set over and over in case it is used multiple times
        # (in for example a tensorproductelement).
        fiat_dual_basis = self._element.dual_basis()
        seen = dict()
        allpts = []
        # Find the unique points to evaluate at.
        # We might be able to make this a smaller set by treating each
        # point one by one, but most of the redundancy comes from
        # multiple functionals using the same quadrature rule.
        for dual in fiat_dual_basis:
            if len(dual.deriv_dict) != 0:
                raise NotImplementedError("FIAT dual bases with derivative nodes represented via a ``Functional.deriv_dict`` property do not currently have a FInAT dual basis")
            pts = dual.get_point_dict().keys()
            pts = tuple(sorted(pts))  # need this for determinism
            if pts not in seen:
                # k are indices into Q (see below) for the seen points
                kstart = len(allpts)
                kend = kstart + len(pts)
                seen[pts] = kstart, kend
                allpts.extend(pts)
        # We might still have repeated points from quadratures with points on
        # the boundary of the integration domain.
        unique_points = []
        unique_indices = [None]*len(allpts)
        atol = 1E-12
        for i in range(len(allpts)):
            for j in reversed(range(len(unique_points))):
                if np.allclose(unique_points[j], allpts[i], atol=atol):
                    unique_indices[i] = j
                    break
            if unique_indices[i] is None:
                unique_indices[i] = len(unique_points)
                unique_points.append(allpts[i])
        allpts = unique_points
        # Build Q.
        # Q is a tensor of weights (of total rank R) to contract with a unique
        # vector of points to evaluate at, giving a tensor (of total rank R-1)
        # where the first indices (rows) correspond to a basis functional
        # (node).
        # Q is a DOK Sparse matrix in (row, col, higher,..)=>value pairs (to
        # become a gem.SparseLiteral when implemented).
        # Rows (i) are number of nodes/dual functionals.
        # Columns (k) are unique points to evaluate.
        # Higher indices (*cmp) are tensor indices of the weights when weights
        # are tensor valued.
        Q = {}
        for i, dual in enumerate(fiat_dual_basis):
            point_dict = dual.get_point_dict()
            pts = tuple(sorted(point_dict.keys()))
            kstart, kend = seen[pts]
            for p, k in zip(pts, unique_indices[kstart:kend]):
                for weight, cmp in point_dict[p]:
                    Q[(i, k, *cmp)] = weight
        if all(len(set(key)) == 1 and np.isclose(weight, 1) and len(key) == 2
               for key, weight in Q.items()):
            # Identity matrix Q can be expressed symbolically
            extents = tuple(map(max, zip(*Q.keys())))
            js = tuple(gem.Index(extent=e+1) for e in extents)
            assert len(js) == 2
            Q = gem.ComponentTensor(gem.Delta(*js), js)
        else:
            # temporary until sparse literals are implemented in GEM which will
            # automatically convert a dictionary of keys internally.
            # TODO the below is unnecessarily slow and would be sped up
            # significantly by building Q in a COO format rather than DOK (i.e.
            # storing coords and associated data in (nonzeros, entries) shaped
            # numpy arrays) to take advantage of numpy multiindexing
            if len(Q) == 1:
                Qshape = tuple(s + 1 for s in tuple(Q)[0])
            else:
                Qshape = tuple(s + 1 for s in map(max, *Q))
            Qdense = np.zeros(Qshape, dtype=np.float64)
            for idx, value in Q.items():
                Qdense[idx] = value
            Q = gem.Literal(Qdense)
        return Q, np.asarray(allpts)

    @property
    def dual_basis(self):
        # Return Q with x.indices already a free index for the
        # consumer to use
        # expensive numerical extraction is done once per element
        # instance, but the point set must be created every time we
        # build the dual.
        Q, pts = self._dual_basis
        x = PointSet(pts)
        assert len(x.indices) == 1
        assert Q.shape[1] == x.indices[0].extent
        i, *js = gem.indices(len(Q.shape) - 1)
        Q = gem.ComponentTensor(gem.Indexed(Q, (i, *x.indices, *js)), (i, *js))
        return Q, x

    @property
    def mapping(self):
        mappings = set(self._element.mapping())
        if len(mappings) != 1:
            return None
        else:
            result, = mappings
            return result


def point_evaluation(fiat_element, order, refcoords, entity):
    # Coordinates on the reference entity (SymPy)
    esd, = refcoords.shape
    Xi = sp.symbols('X Y Z')[:esd]

    space_dimension = fiat_element.space_dimension()
    value_size = np.prod(fiat_element.value_shape(), dtype=int)
    fiat_result = fiat_element.tabulate(order, [Xi], entity)
    result = {}
    for alpha, fiat_table in fiat_result.items():
        if isinstance(fiat_table, Exception):
            result[alpha] = gem.Failure((space_dimension,) + fiat_element.value_shape(), fiat_table)
            continue

        # Convert SymPy expression to GEM
        mapper = gem.node.Memoizer(sympy2gem)
        mapper.bindings = {s: gem.Indexed(refcoords, (i,))
                           for i, s in enumerate(Xi)}
        gem_table = np.vectorize(mapper)(fiat_table)

        table_roll = gem_table.reshape(space_dimension, value_size).transpose()

        exprs = []
        for table in table_roll:
            exprs.append(gem.ListTensor(table.reshape(space_dimension)))
        if fiat_element.value_shape():
            beta = (gem.Index(extent=space_dimension),)
            zeta = tuple(gem.Index(extent=d)
                         for d in fiat_element.value_shape())
            result[alpha] = gem.ComponentTensor(
                gem.Indexed(
                    gem.ListTensor(np.array(
                        [gem.Indexed(expr, beta) for expr in exprs]
                    ).reshape(fiat_element.value_shape())),
                    zeta),
                beta + zeta
            )
        else:
            expr, = exprs
            result[alpha] = expr
    return result


class Regge(FiatElement):  # symmetric matrix valued
    def __init__(self, cell, degree, **kwargs):
        super().__init__(FIAT.Regge(cell, degree, **kwargs))


class HellanHerrmannJohnson(FiatElement):  # symmetric matrix valued
    def __init__(self, cell, degree, **kwargs):
        super().__init__(FIAT.HellanHerrmannJohnson(cell, degree, **kwargs))


class GopalakrishnanLedererSchoberlFirstKind(FiatElement):  # traceless matrix valued
    def __init__(self, cell, degree, **kwargs):
        super().__init__(FIAT.GopalakrishnanLedererSchoberlFirstKind(cell, degree, **kwargs))


class GopalakrishnanLedererSchoberlSecondKind(FiatElement):  # traceless matrix valued
    def __init__(self, cell, degree, **kwargs):
        super().__init__(FIAT.GopalakrishnanLedererSchoberlSecondKind(cell, degree, **kwargs))


class ScalarFiatElement(FiatElement):
    @property
    def value_shape(self):
        return ()


class Bernstein(ScalarFiatElement):
    # TODO: Replace this with a smarter implementation
    def __init__(self, cell, degree):
        super().__init__(FIAT.Bernstein(cell, degree))


class Bubble(ScalarFiatElement):
    def __init__(self, cell, degree, **kwargs):
        super().__init__(FIAT.Bubble(cell, degree, **kwargs))


class FacetBubble(ScalarFiatElement):
    def __init__(self, cell, degree, **kwargs):
        super().__init__(FIAT.FacetBubble(cell, degree, **kwargs))


class CrouzeixRaviart(ScalarFiatElement):
    def __init__(self, cell, degree, **kwargs):
        super().__init__(FIAT.CrouzeixRaviart(cell, degree, **kwargs))


class Lagrange(ScalarFiatElement):
    def __init__(self, cell, degree, **kwargs):
        super().__init__(FIAT.Lagrange(cell, degree, **kwargs))


class DiscontinuousLagrange(ScalarFiatElement):
    def __init__(self, cell, degree, **kwargs):
        super().__init__(FIAT.DiscontinuousLagrange(cell, degree, **kwargs))


class Histopolation(ScalarFiatElement):
    def __init__(self, cell, degree):
        super().__init__(FIAT.Histopolation(cell, degree))


class Real(DiscontinuousLagrange):
    ...


class Serendipity(ScalarFiatElement):
    def __init__(self, cell, degree):
        super().__init__(FIAT.Serendipity(cell, degree))


class DPC(ScalarFiatElement):
    def __init__(self, cell, degree):
        super().__init__(FIAT.DPC(cell, degree))


class DiscontinuousTaylor(ScalarFiatElement):
    def __init__(self, cell, degree):
        super().__init__(FIAT.DiscontinuousTaylor(cell, degree))


class HDivTrace(ScalarFiatElement):
    def __init__(self, cell, degree, **kwargs):
        super().__init__(FIAT.HDivTrace(cell, degree, **kwargs))


class VectorFiatElement(FiatElement):
    @property
    def value_shape(self):
        return (self.cell.get_spatial_dimension(),)


class RaviartThomas(VectorFiatElement):
    def __init__(self, cell, degree, **kwargs):
        super().__init__(FIAT.RaviartThomas(cell, degree, **kwargs))


class TrimmedSerendipityFace(VectorFiatElement):
    def __init__(self, cell, degree):
        super().__init__(FIAT.TrimmedSerendipityFace(cell, degree))

    @property
    def entity_permutations(self):
        raise NotImplementedError(f"entity_permutations not yet implemented for {type(self)}")


class TrimmedSerendipityDiv(VectorFiatElement):
    def __init__(self, cell, degree):
        super().__init__(FIAT.TrimmedSerendipityDiv(cell, degree))

    @property
    def entity_permutations(self):
        raise NotImplementedError(f"entity_permutations not yet implemented for {type(self)}")


class TrimmedSerendipityEdge(VectorFiatElement):
    def __init__(self, cell, degree):
        super().__init__(FIAT.TrimmedSerendipityEdge(cell, degree))

    @property
    def entity_permutations(self):
        raise NotImplementedError(f"entity_permutations not yet implemented for {type(self)}")


class TrimmedSerendipityCurl(VectorFiatElement):
    def __init__(self, cell, degree):
        super().__init__(FIAT.TrimmedSerendipityCurl(cell, degree))

    @property
    def entity_permutations(self):
        raise NotImplementedError(f"entity_permutations not yet implemented for {type(self)}")


class BrezziDouglasMarini(VectorFiatElement):
    def __init__(self, cell, degree, **kwargs):
        super().__init__(FIAT.BrezziDouglasMarini(cell, degree, **kwargs))


class BrezziDouglasMariniCubeEdge(VectorFiatElement):
    def __init__(self, cell, degree):
        super().__init__(FIAT.BrezziDouglasMariniCubeEdge(cell, degree))

    @property
    def entity_permutations(self):
        raise NotImplementedError(f"entity_permutations not yet implemented for {type(self)}")


class BrezziDouglasMariniCubeFace(VectorFiatElement):
    def __init__(self, cell, degree):
        super().__init__(FIAT.BrezziDouglasMariniCubeFace(cell, degree))

    @property
    def entity_permutations(self):
        raise NotImplementedError(f"entity_permutations not yet implemented for {type(self)}")


class BrezziDouglasFortinMarini(VectorFiatElement):
    def __init__(self, cell, degree):
        super().__init__(FIAT.BrezziDouglasFortinMarini(cell, degree))


class Nedelec(VectorFiatElement):
    def __init__(self, cell, degree, **kwargs):
        super().__init__(FIAT.Nedelec(cell, degree, **kwargs))


class NedelecSecondKind(VectorFiatElement):
<<<<<<< HEAD
    def __init__(self, cell, degree, variant=None):
        super().__init__(FIAT.NedelecSecondKind(cell, degree, variant=variant))


class FuseElement(FiatElement):
    def __init__(self, triple):
        super(FuseElement, self).__init__(triple.to_fiat())
=======
    def __init__(self, cell, degree, **kwargs):
        super().__init__(FIAT.NedelecSecondKind(cell, degree, **kwargs))
>>>>>>> 1d433342
<|MERGE_RESOLUTION|>--- conflicted
+++ resolved
@@ -465,15 +465,10 @@
 
 
 class NedelecSecondKind(VectorFiatElement):
-<<<<<<< HEAD
-    def __init__(self, cell, degree, variant=None):
-        super().__init__(FIAT.NedelecSecondKind(cell, degree, variant=variant))
+    def __init__(self, cell, degree, **kwargs):
+        super().__init__(FIAT.NedelecSecondKind(cell, degree, **kwargs))
 
 
 class FuseElement(FiatElement):
     def __init__(self, triple):
-        super(FuseElement, self).__init__(triple.to_fiat())
-=======
-    def __init__(self, cell, degree, **kwargs):
-        super().__init__(FIAT.NedelecSecondKind(cell, degree, **kwargs))
->>>>>>> 1d433342
+        super(FuseElement, self).__init__(triple.to_fiat())