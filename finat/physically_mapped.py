import gem
from abc import ABCMeta, abstractmethod

try:
    from firedrake_citations import Citations
    Citations().add("Kirby2018zany", """
@Article{Kirby2018zany,
  author =       {Robert C. Kirby},
  title =        {A general approach to transforming finite elements},
  journal =      {SMAI Journal of Computational Mathematics},
  year =         2018,
  volume =       4,
  pages =        {197-224},
  doi =          {10.5802/smai-jcm.33},
  archiveprefix ={arXiv},
  eprint =       {1706.09017},
  primaryclass = {math.NA}
}
""")
    Citations().add("Argyris1968", """
@Article{Argyris1968,
  author =       {J. H. Argyris and I. Fried and D. W. Scharpf},
  title =        {{The TUBA family of plate elements for the matrix
                  displacement method}},
  journal =      {The Aeronautical Journal},
  year =         1968,
  volume =       72,
  pages =        {701-709},
  doi =          {10.1017/S000192400008489X}
}
""")
    Citations().add("Bell1969", """
@Article{Bell1969,
  author =       {Kolbein Bell},
  title =        {A refined triangular plate bending finite element},
  journal =      {International Journal for Numerical Methods in
                  Engineering},
  year =         1969,
  volume =       1,
  number =       1,
  pages =        {101-122},
  doi =          {10.1002/nme.1620010108}
}
""")
    Citations().add("Ciarlet1972", r"""
@Article{Ciarlet1972,
  author =       {P. G. Ciarlet and P. A. Raviart},
  title =        {{General Lagrange and Hermite interpolation in
                  $\mathbb{R}^n$ with applications to finite element
                  methods}},
  journal =      {Archive for Rational Mechanics and Analysis},
  year =         1972,
  volume =       46,
  number =       3,
  pages =        {177-199},
  doi =          {10.1007/BF0025245}
}
""")
    Citations().add("Morley1971", """
@Article{Morley1971,
  author =       {L. S. D. Morley},
  title =        {The constant-moment plate-bending element},
  journal =      {The Journal of Strain Analysis for Engineering
                  Design},
  year =         1971,
  volume =       6,
  number =       1,
  pages =        {20-24},
  doi =          {10.1243/03093247V061020}
}
""")
except ImportError:
    Citations = None


class NeedsCoordinateMappingElement(metaclass=ABCMeta):
    """Abstract class for elements that require physical information
    either to map or construct their basis functions."""
    pass
<<<<<<< HEAD
    
=======

>>>>>>> 8b4b3162

class PhysicallyMappedElement(NeedsCoordinateMappingElement):
    """A mixin that applies a "physical" transformation to tabulated
    basis functions."""

    def __init__(self, *args, **kwargs):
        super().__init__(*args, **kwargs)
        if Citations is not None:
            Citations().register("Kirby2018zany")

    @abstractmethod
    def basis_transformation(self, coordinate_mapping):
        """Transformation matrix for the basis functions.

        :arg coordinate_mapping: Object providing physical geometry."""
        pass

    def basis_evaluation(self, order, ps, entity=None, coordinate_mapping=None):
        assert coordinate_mapping is not None

        M = self.basis_transformation(coordinate_mapping)

        def matvec(table):
            i, j = gem.indices(2)
            val = gem.ComponentTensor(gem.IndexSum(M[i, j]*table[j], (j,)), (i,))
            # Eliminate zeros
            return gem.optimise.aggressive_unroll(val)

        result = super().basis_evaluation(order, ps, entity=entity)

        return {alpha: matvec(table)
                for alpha, table in result.items()}

    def point_evaluation(self, order, refcoords, entity=None):
        raise NotImplementedError("TODO: not yet thought about it")


class DirectlyDefinedElement(NeedsCoordinateMappingElement):
    """Base class for directly defined elements such as direct
    serendipity that bypass a coordinate mapping."""
    pass
<<<<<<< HEAD
    
=======

>>>>>>> 8b4b3162

class PhysicalGeometry(metaclass=ABCMeta):

    @abstractmethod
    def cell_size(self):
        """The cell size at each vertex.

        :returns: A GEM expression for the cell size, shape (nvertex, ).
        """

    @abstractmethod
    def jacobian_at(self, point):
        """The jacobian of the physical coordinates at a point.

        :arg point: The point in reference space (on the cell) to
             evaluate the Jacobian.
        :returns: A GEM expression for the Jacobian, shape (gdim, tdim).
        """

    @abstractmethod
    def reference_normals(self):
        """The (unit) reference cell normals for each facet.

        :returns: A GEM expression for the normal to each
           facet (numbered according to FIAT conventions), shape
           (nfacet, tdim).
        """

    @abstractmethod
    def physical_normals(self):
        """The (unit) physical cell normals for each facet.

        :returns: A GEM expression for the normal to each
           facet (numbered according to FIAT conventions).  These are
           all computed by a clockwise rotation of the physical
           tangents, shape (nfacet, gdim).
        """

    @abstractmethod
    def physical_tangents(self):
        """The (unit) physical cell tangents on each facet.

        :returns: A GEM expression for the tangent to each
           facet (numbered according to FIAT conventions).  These
           always point from low to high numbered local vertex, shape
           (nfacet, gdim).
        """

    @abstractmethod
    def physical_edge_lengths(self):
        """The length of each edge of the physical cell.

        :returns: A GEM expression for the length of each
           edge (numbered according to FIAT conventions), shape
           (nfacet, ).
        """

    @abstractmethod
<<<<<<< HEAD
    def physical_points(self, pt_set):
        """Maps reference element points to GEM for the physical coordinates
        
        :returns a GEM expression for the physical locations of the points
=======
    def physical_points(self, point_set, entity=None):
        """Maps reference element points to GEM for the physical coordinates

        :arg point_set: A point_set on the reference cell to push forward to physical space.
        :arg entity: Reference cell entity on which the point set is
             defined (for example if it is a point set on a facet).
        :returns: a GEM expression for the physical locations of the
        points, shape (gdim, ) with free indices of the point_set.
>>>>>>> 8b4b3162
        """

    @abstractmethod
    def physical_vertices(self):
        """Physical locations of the cell vertices.

<<<<<<< HEAD
        :returns a GEM expression for the physical vertices."""
=======
        :returns: a GEM expression for the physical vertices, shape
                (gdim, )."""
>>>>>>> 8b4b3162
<|MERGE_RESOLUTION|>--- conflicted
+++ resolved
@@ -77,11 +77,7 @@
     """Abstract class for elements that require physical information
     either to map or construct their basis functions."""
     pass
-<<<<<<< HEAD
-    
-=======
 
->>>>>>> 8b4b3162
 
 class PhysicallyMappedElement(NeedsCoordinateMappingElement):
     """A mixin that applies a "physical" transformation to tabulated
@@ -123,11 +119,7 @@
     """Base class for directly defined elements such as direct
     serendipity that bypass a coordinate mapping."""
     pass
-<<<<<<< HEAD
-    
-=======
 
->>>>>>> 8b4b3162
 
 class PhysicalGeometry(metaclass=ABCMeta):
 
@@ -186,12 +178,6 @@
         """
 
     @abstractmethod
-<<<<<<< HEAD
-    def physical_points(self, pt_set):
-        """Maps reference element points to GEM for the physical coordinates
-        
-        :returns a GEM expression for the physical locations of the points
-=======
     def physical_points(self, point_set, entity=None):
         """Maps reference element points to GEM for the physical coordinates
 
@@ -200,16 +186,11 @@
              defined (for example if it is a point set on a facet).
         :returns: a GEM expression for the physical locations of the
         points, shape (gdim, ) with free indices of the point_set.
->>>>>>> 8b4b3162
         """
 
     @abstractmethod
     def physical_vertices(self):
         """Physical locations of the cell vertices.
 
-<<<<<<< HEAD
-        :returns a GEM expression for the physical vertices."""
-=======
         :returns: a GEM expression for the physical vertices, shape
-                (gdim, )."""
->>>>>>> 8b4b3162
+                (gdim, )."""