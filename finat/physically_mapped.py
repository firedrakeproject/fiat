--- conflicted
+++ resolved
@@ -281,7 +281,6 @@
     def matvec(self, table):
         """Basis recombination using hand-rolled sparse-dense matrix multiplication."""
         table = gem.optimise.ffc_rounding(table, 1E-13)
-        # return gem.optimise.aggressive_unroll(self.M @ table)
 
         ii = tuple(gem.Index(extent=s) for s in table.shape[1:])
         phi = [gem.Indexed(table, (j, *ii)) for j in range(self.M.shape[1])]
@@ -289,11 +288,8 @@
         # the sum approach is faster than calling numpy.dot or gem.IndexSum
         exprs = [gem.ComponentTensor(gem.Sum(*(self.M.array[i, j] * phi[j] for j in js)), ii)
                  for i, js in enumerate(self.csr)]
-<<<<<<< HEAD
-=======
 
         # return gem.optimise.aggressive_unroll(self.M @ table)
->>>>>>> 2c54e724
         return gem.ListTensor(exprs)
 
     def __getitem__(self, alpha):
