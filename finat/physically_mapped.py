--- conflicted
+++ resolved
@@ -1,6 +1,4 @@
 from abc import ABCMeta, abstractmethod
-from collections.abc import Mapping
-from functools import reduce
 
 import gem
 import numpy
@@ -249,46 +247,6 @@
     pass
 
 
-class MappedTabulation(Mapping):
-    """A lazy tabulation dict that applies the basis transformation only
-    on the requested derivatives."""
-
-    def __init__(self, M, ref_tabulation):
-        self.M = M
-        self.ref_tabulation = ref_tabulation
-        # we expect M to be sparse with O(1) nonzeros per row
-        # for each row, get the column index of each nonzero entry
-        csr = [[j for j in range(M.shape[1]) if not isinstance(M.array[i, j], gem.Zero)]
-               for i in range(M.shape[0])]
-        self.csr = csr
-        self._tabulation_cache = {}
-
-    def matvec(self, table):
-        # basis recombination using hand-rolled sparse-dense matrix multiplication
-        ii = gem.indices(len(table.shape)-1)
-        phi = [gem.Indexed(table, (j, *ii)) for j in range(self.M.shape[1])]
-        # the sum approach is faster than calling numpy.dot or gem.IndexSum
-        exprs = [gem.ComponentTensor(reduce(gem.Sum, (self.M.array[i, j] * phi[j] for j in js)), ii)
-                 for i, js in enumerate(self.csr)]
-
-        val = gem.ListTensor(exprs)
-        # val = self.M @ table
-        return gem.optimise.aggressive_unroll(val)
-
-    def __getitem__(self, alpha):
-        try:
-            return self._tabulation_cache[alpha]
-        except KeyError:
-            result = self.matvec(self.ref_tabulation[alpha])
-            return self._tabulation_cache.setdefault(alpha, result)
-
-    def __iter__(self):
-        return iter(self.ref_tabulation)
-
-    def __len__(self):
-        return len(self.ref_tabulation)
-
-
 class PhysicallyMappedElement(NeedsCoordinateMappingElement):
     """A mixin that applies a "physical" transformation to tabulated
     basis functions."""
@@ -309,18 +267,25 @@
     def map_tabulation(self, tabulation, coordinate_mapping):
         assert coordinate_mapping is not None
 
-        ref_tabulation = super().basis_evaluation(order, ps, entity=entity)
-
-<<<<<<< HEAD
         M = self.basis_transformation(coordinate_mapping)
-        return MappedTabulation(M, ref_tabulation)
-=======
+        # we expect M to be sparse with O(1) nonzeros per row
+        # for each row, get the column index of each nonzero entry
+        csr = [[j for j in range(M.shape[1]) if not isinstance(M.array[i, j], gem.Zero)]
+               for i in range(M.shape[0])]
+
+        def matvec(table):
+            # basis recombination using hand-rolled sparse-dense matrix multiplication
+            table = [gem.partial_indexed(table, (j,)) for j in range(M.shape[1])]
+            # the sum approach is faster than calling numpy.dot or gem.IndexSum
+            expressions = [sum(M.array[i, j] * table[j] for j in js) for i, js in enumerate(csr)]
+            val = gem.ListTensor(expressions)
+            return gem.optimise.aggressive_unroll(val)
+
         return {alpha: matvec(tabulation[alpha]) for alpha in tabulation}
 
     def basis_evaluation(self, order, ps, entity=None, coordinate_mapping=None):
         result = super().basis_evaluation(order, ps, entity=entity)
         return self.map_tabulation(result, coordinate_mapping)
->>>>>>> 9bcf0d71
 
     def point_evaluation(self, order, refcoords, entity=None, coordinate_mapping=None):
         result = super().point_evaluation(order, refcoords, entity=entity)
