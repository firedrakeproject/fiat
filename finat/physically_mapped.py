import gem
from abc import ABCMeta, abstractmethod

try:
    from firedrake_citations import Citations
    Citations().add("Kirby2018zany", """
@Article{Kirby2018zany,
  author =       {Robert C. Kirby},
  title =        {A general approach to transforming finite elements},
  journal =      {SMAI Journal of Computational Mathematics},
  year =         2018,
  volume =       4,
  pages =        {197-224},
  doi =          {10.5802/smai-jcm.33},
  archiveprefix ={arXiv},
  eprint =       {1706.09017},
  primaryclass = {math.NA}
}
""")
    Citations().add("Kirby2019zany", """
@Article{Kirby:2019,
  author =       {Robert C. Kirby and Lawrence Mitchell},
  title =        {Code generation for generally mapped finite
                  elements},
  journal =      {ACM Transactions on Mathematical Software},
  year =         2019,
  volume =       45,
  number =       41,
  pages =        {41:1--41:23},
  doi =          {10.1145/3361745},
  archiveprefix ={arXiv},
  eprint =       {1808.05513},
  primaryclass = {cs.MS}
}""")
    Citations().add("Argyris1968", """
@Article{Argyris1968,
  author =       {J. H. Argyris and I. Fried and D. W. Scharpf},
  title =        {{The TUBA family of plate elements for the matrix
                  displacement method}},
  journal =      {The Aeronautical Journal},
  year =         1968,
  volume =       72,
  pages =        {701-709},
  doi =          {10.1017/S000192400008489X}
}
""")
    Citations().add("Bell1969", """
@Article{Bell1969,
  author =       {Kolbein Bell},
  title =        {A refined triangular plate bending finite element},
  journal =      {International Journal for Numerical Methods in
                  Engineering},
  year =         1969,
  volume =       1,
  number =       1,
  pages =        {101-122},
  doi =          {10.1002/nme.1620010108}
}
""")
    Citations().add("Ciarlet1972", r"""
@Article{Ciarlet1972,
  author =       {P. G. Ciarlet and P. A. Raviart},
  title =        {{General Lagrange and Hermite interpolation in
                  $\mathbb{R}^n$ with applications to finite element
                  methods}},
  journal =      {Archive for Rational Mechanics and Analysis},
  year =         1972,
  volume =       46,
  number =       3,
  pages =        {177-199},
  doi =          {10.1007/BF0025245}
}
""")
    Citations().add("Morley1971", """
@Article{Morley1971,
  author =       {L. S. D. Morley},
  title =        {The constant-moment plate-bending element},
  journal =      {The Journal of Strain Analysis for Engineering
                  Design},
  year =         1971,
  volume =       6,
  number =       1,
  pages =        {20-24},
  doi =          {10.1243/03093247V061020}
}
""")
<<<<<<< HEAD
    Citations().add("Mardal2002", """
@article{Mardal2002,
        doi = {10.1137/s0036142901383910},
        year = 2002,
        volume = {40},
        number = {5},
        pages = {1605--1631},
        author = {Mardal, K.-A.~ and Tai, X.-C.~ and Winther, R.~},
        title = {A robust finite element method for {Darcy--Stokes} flow},
        journal = {{SIAM} Journal on Numerical Analysis}
}
""")
    Citations().add("Arnold2002", """
@article{Arnold2002,
        doi = {10.1007/s002110100348},
        year = 2002,
        volume = {92},
        number = {3},
        pages = {401--419},
        author = {Arnold, R.~N.~ and Winther, R.~},
        title = {Mixed finite elements for elasticity},
        journal = {Numerische Mathematik}
}
""")
    Citations().add("Arnold2003", """
@article{arnold2003,
        doi = {10.1142/s0218202503002507},
        year = 2003,
        volume = {13},
        number = {03},
        pages = {295--307},
        author = {Arnold, D.~N.~ and Winther, R.~},
        title = {Nonconforming mixed elements for elasticity},
        journal = {Mathematical Models and Methods in Applied Sciences}
}
""")

=======
    Citations().add("Arbogast2017", """
@techreport{Arbogast2017,
  title={Direct serendipity finite elements on convex quadrilaterals},
  author={Arbogast, T and Tao, Z},
  year={2017},
  institution={Tech. Rep. ICES REPORT 17-28, Institute for Computational Engineering and Sciences}
}
""")
>>>>>>> 863eb90f
except ImportError:
    Citations = None


class NeedsCoordinateMappingElement(metaclass=ABCMeta):
    """Abstract class for elements that require physical information
    either to map or construct their basis functions."""
    pass


class PhysicallyMappedElement(NeedsCoordinateMappingElement):
    """A mixin that applies a "physical" transformation to tabulated
    basis functions."""

    def __init__(self, *args, **kwargs):
        super().__init__(*args, **kwargs)
        if Citations is not None:
            Citations().register("Kirby2018zany")
            Citations().register("Kirby2019zany")

    @abstractmethod
    def basis_transformation(self, coordinate_mapping):
        """Transformation matrix for the basis functions.

        :arg coordinate_mapping: Object providing physical geometry."""
        pass

    def basis_evaluation(self, order, ps, entity=None, coordinate_mapping=None):
        assert coordinate_mapping is not None

        M = self.basis_transformation(coordinate_mapping)

        def matvec(table):
            i, j = gem.indices(2)
            value_indices = self.get_value_indices()
            table = gem.Indexed(table, (j, ) + value_indices)
            val = gem.ComponentTensor(gem.IndexSum(M[i, j]*table, (j,)), (i,) + value_indices)
            # Eliminate zeros
            return gem.optimise.aggressive_unroll(val)

        result = super().basis_evaluation(order, ps, entity=entity)

        return {alpha: matvec(table)
                for alpha, table in result.items()}

    def point_evaluation(self, order, refcoords, entity=None):
        raise NotImplementedError("TODO: not yet thought about it")


class DirectlyDefinedElement(NeedsCoordinateMappingElement):
    """Base class for directly defined elements such as direct
    serendipity that bypass a coordinate mapping."""
    pass


class PhysicalGeometry(metaclass=ABCMeta):

    @abstractmethod
    def cell_size(self):
        """The cell size at each vertex.

        :returns: A GEM expression for the cell size, shape (nvertex, ).
        """

    @abstractmethod
    def jacobian_at(self, point):
        """The jacobian of the physical coordinates at a point.

        :arg point: The point in reference space (on the cell) to
             evaluate the Jacobian.
        :returns: A GEM expression for the Jacobian, shape (gdim, tdim).
        """

    @abstractmethod
    def detJ_at(self, point):
        """The determinant of the jacobian of the physical coordinates at a point.

        :arg point: The point in reference space to evaluate the Jacobian determinant.
        :returns: A GEM expression for the Jacobian determinant.
        """

    @abstractmethod
    def reference_normals(self):
        """The (unit) reference cell normals for each facet.

        :returns: A GEM expression for the normal to each
           facet (numbered according to FIAT conventions), shape
           (nfacet, tdim).
        """

    @abstractmethod
    def physical_normals(self):
        """The (unit) physical cell normals for each facet.

        :returns: A GEM expression for the normal to each
           facet (numbered according to FIAT conventions).  These are
           all computed by a clockwise rotation of the physical
           tangents, shape (nfacet, gdim).
        """

    @abstractmethod
    def physical_tangents(self):
        """The (unit) physical cell tangents on each facet.

        :returns: A GEM expression for the tangent to each
           facet (numbered according to FIAT conventions).  These
           always point from low to high numbered local vertex, shape
           (nfacet, gdim).
        """

    @abstractmethod
    def physical_edge_lengths(self):
        """The length of each edge of the physical cell.

        :returns: A GEM expression for the length of each
           edge (numbered according to FIAT conventions), shape
           (nfacet, ).
        """

    @abstractmethod
    def physical_points(self, point_set, entity=None):
        """Maps reference element points to GEM for the physical coordinates

        :arg point_set: A point_set on the reference cell to push forward to physical space.
        :arg entity: Reference cell entity on which the point set is
                     defined (for example if it is a point set on a facet).
        :returns: a GEM expression for the physical locations of the
                  points, shape (gdim, ) with free indices of the point_set.
        """

    @abstractmethod
    def physical_vertices(self):
        """Physical locations of the cell vertices.

        :returns: a GEM expression for the physical vertices, shape
                (gdim, )."""<|MERGE_RESOLUTION|>--- conflicted
+++ resolved
@@ -84,7 +84,6 @@
   doi =          {10.1243/03093247V061020}
 }
 """)
-<<<<<<< HEAD
     Citations().add("Mardal2002", """
 @article{Mardal2002,
         doi = {10.1137/s0036142901383910},
@@ -121,8 +120,6 @@
         journal = {Mathematical Models and Methods in Applied Sciences}
 }
 """)
-
-=======
     Citations().add("Arbogast2017", """
 @techreport{Arbogast2017,
   title={Direct serendipity finite elements on convex quadrilaterals},
@@ -131,7 +128,6 @@
   institution={Tech. Rep. ICES REPORT 17-28, Institute for Computational Engineering and Sciences}
 }
 """)
->>>>>>> 863eb90f
 except ImportError:
     Citations = None
 
