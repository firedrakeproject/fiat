--- conflicted
+++ resolved
@@ -306,21 +306,14 @@
         :arg coordinate_mapping: Object providing physical geometry."""
         pass
 
-    def map_tabulation(self, tabulation, coordinate_mapping):
+    def map_tabulation(self, ref_tabulation, coordinate_mapping):
         assert coordinate_mapping is not None
-
-        ref_tabulation = super().basis_evaluation(order, ps, entity=entity)
-
-<<<<<<< HEAD
         M = self.basis_transformation(coordinate_mapping)
         return MappedTabulation(M, ref_tabulation)
-=======
-        return {alpha: matvec(tabulation[alpha]) for alpha in tabulation}
 
     def basis_evaluation(self, order, ps, entity=None, coordinate_mapping=None):
         result = super().basis_evaluation(order, ps, entity=entity)
         return self.map_tabulation(result, coordinate_mapping)
->>>>>>> ce61877b
 
     def point_evaluation(self, order, refcoords, entity=None, coordinate_mapping=None):
         result = super().point_evaluation(order, refcoords, entity=entity)
